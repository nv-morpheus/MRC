#=============================================================================
# Copyright (c) 2020, NVIDIA CORPORATION.
#
# Licensed under the Apache License, Version 2.0 (the "License");
# you may not use this file except in compliance with the License.
# You may obtain a copy of the License at
#
#     http://www.apache.org/licenses/LICENSE-2.0
#
# Unless required by applicable law or agreed to in writing, software
# distributed under the License is distributed on an "AS IS" BASIS,
# WITHOUT WARRANTIES OR CONDITIONS OF ANY KIND, either express or implied.
# See the License for the specific language governing permissions and
# limitations under the License.
#=============================================================================

include_guard(GLOBAL)

find_package(ucx REQUIRED)

function(morpheus_utils_configure_UCXX)
  list(APPEND CMAKE_MESSAGE_CONTEXT "UCXX")

  morpheus_utils_assert_cpm_initialized()
  set(UCXX_VERSION "0.37.00" CACHE STRING "Which version of UCXX to use.")
<<<<<<< HEAD

  find_package(ucx REQUIRED)
=======
>>>>>>> c7a18b14

  # TODO(MDD): Switch back to the official UCXX repo once the following PR is merged:
  # https://github.com/rapidsai/ucxx/pull/166
  rapids_cpm_find(ucxx ${UCXX_VERSION}
    GLOBAL_TARGETS
<<<<<<< HEAD
      ucxx ucxx::ucxx
=======
      ucxx ucxx::ucxx ucx::ucs ucx::ucp
>>>>>>> c7a18b14
    BUILD_EXPORT_SET
      ${PROJECT_NAME}-core-exports
    INSTALL_EXPORT_SET
      ${PROJECT_NAME}-core-exports
    CPM_ARGS
      GIT_REPOSITORY          https://github.com/pentschev/ucxx.git
      GIT_TAG                 mrc-all
      GIT_SHALLOW             TRUE
      SOURCE_SUBDIR           cpp
      OPTIONS                 "UCXX_ENABLE_RMM ON"
                              "BUILD_TESTS OFF"
                              "UCXX_ENABLE_PYTHON ON"
  )

  list(POP_BACK CMAKE_MESSAGE_CONTEXT)

endfunction()<|MERGE_RESOLUTION|>--- conflicted
+++ resolved
@@ -23,21 +23,14 @@
 
   morpheus_utils_assert_cpm_initialized()
   set(UCXX_VERSION "0.37.00" CACHE STRING "Which version of UCXX to use.")
-<<<<<<< HEAD
 
   find_package(ucx REQUIRED)
-=======
->>>>>>> c7a18b14
 
   # TODO(MDD): Switch back to the official UCXX repo once the following PR is merged:
   # https://github.com/rapidsai/ucxx/pull/166
   rapids_cpm_find(ucxx ${UCXX_VERSION}
     GLOBAL_TARGETS
-<<<<<<< HEAD
       ucxx ucxx::ucxx
-=======
-      ucxx ucxx::ucxx ucx::ucs ucx::ucp
->>>>>>> c7a18b14
     BUILD_EXPORT_SET
       ${PROJECT_NAME}-core-exports
     INSTALL_EXPORT_SET
