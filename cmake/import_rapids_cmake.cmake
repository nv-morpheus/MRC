# SPDX-FileCopyrightText: Copyright (c) 2021-2022, NVIDIA CORPORATION & AFFILIATES. All rights reserved.
# SPDX-License-Identifier: Apache-2.0
#
# Licensed under the Apache License, Version 2.0 (the "License");
# you may not use this file except in compliance with the License.
# You may obtain a copy of the License at
#
# http://www.apache.org/licenses/LICENSE-2.0
#
# Unless required by applicable law or agreed to in writing, software
# distributed under the License is distributed on an "AS IS" BASIS,
# WITHOUT WARRANTIES OR CONDITIONS OF ANY KIND, either express or implied.
# See the License for the specific language governing permissions and
# limitations under the License.

<<<<<<< HEAD
set(RAPIDS_CMAKE_VERSION "${RAPIDS_VERSION}" CACHE STRING "Version of rapids-cmake to use")
=======
# Ensure this is only run once
include_guard(GLOBAL)

set(RAPIDS_CMAKE_VERSION "21.12" CACHE STRING "Version of rapids-cmake to use")
>>>>>>> 3b06b4d7

# Download and load the repo according to the rapids-cmake instructions if it does not exist
if(NOT EXISTS ${CMAKE_BINARY_DIR}/RAPIDS_CMAKE.cmake)
   message(STATUS "Downloading RAPIDS CMake Version: ${RAPIDS_CMAKE_VERSION}")
   file(
      DOWNLOAD https://raw.githubusercontent.com/rapidsai/rapids-cmake/branch-${RAPIDS_CMAKE_VERSION}/RAPIDS.cmake
      ${CMAKE_BINARY_DIR}/RAPIDS_CMAKE.cmake
   )
endif()

# Now load the file
include(${CMAKE_BINARY_DIR}/RAPIDS_CMAKE.cmake)

# Load Rapids Cmake packages
include(rapids-cmake)
include(rapids-cpm)
include(rapids-cuda)
include(rapids-export)
include(rapids-find)<|MERGE_RESOLUTION|>--- conflicted
+++ resolved
@@ -13,14 +13,10 @@
 # See the License for the specific language governing permissions and
 # limitations under the License.
 
-<<<<<<< HEAD
-set(RAPIDS_CMAKE_VERSION "${RAPIDS_VERSION}" CACHE STRING "Version of rapids-cmake to use")
-=======
 # Ensure this is only run once
 include_guard(GLOBAL)
 
-set(RAPIDS_CMAKE_VERSION "21.12" CACHE STRING "Version of rapids-cmake to use")
->>>>>>> 3b06b4d7
+set(RAPIDS_CMAKE_VERSION "${RAPIDS_VERSION}" CACHE STRING "Version of rapids-cmake to use")
 
 # Download and load the repo according to the rapids-cmake instructions if it does not exist
 if(NOT EXISTS ${CMAKE_BINARY_DIR}/RAPIDS_CMAKE.cmake)
