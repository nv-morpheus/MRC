<<<<<<< HEAD
=======
/build*/
.tmp
*.engine
.Dockerfile
.gitignore
/*conda-bld*/

# Ignore generated pyi files for pybind and cython modules
docs/quickstart/**/*.pyi
python/**/*.pyi

# Ignore version header file
include/mrc/version.hpp

# Ignore all vscode options that are in the workspace file
.vscode/extensions.json
.vscode/launch.json
.vscode/settings.json
.vscode/tasks.json

# Ignore user-defined clangd settings
.clangd

>>>>>>> dbbdc7c2
# Created by https://www.gitignore.io/api/vim,c++,cmake,python,synology

### C++ ###
# Prerequisites
*.d

# Compiled Object files
*.slo
*.lo
*.o
*.obj

# Precompiled Headers
*.gch
*.pch

# Compiled Dynamic libraries
*.so
*.dylib
*.dll

# Fortran module files
*.mod
*.smod

# Compiled Static libraries
*.lai
*.la
*.a
*.lib

# Executables
*.exe
*.out
*.app

### CMake ###
CMakeCache.txt
CMakeFiles
CMakeScripts
Testing
Makefile
cmake_install.cmake
install_manifest.txt
compile_commands.json
CTestTestfile.cmake

### Python ###
# Byte-compiled / optimized / DLL files
__pycache__/
*.py[cod]
*$py.class

# C extensions

# Distribution / packaging
.Python
build/
develop-eggs/
dist/
downloads/
eggs/
.eggs/
lib/
lib64/
parts/
sdist/
var/
wheels/
*.egg-info/
.installed.cfg
*.egg
MANIFEST

# PyInstaller
#  Usually these files are written by a python script from a template
#  before PyInstaller builds the exe, so as to inject date/other infos into it.
*.manifest
*.spec

# Installer logs
pip-log.txt
pip-delete-this-directory.txt

# Unit test / coverage reports
htmlcov/
.tox/
.coverage
.coverage.*
.cache
nosetests.xml
coverage.xml
*.cover
.hypothesis/
.pytest_cache/

# Translations
*.mo
*.pot

# Django stuff:
*.log
local_settings.py
db.sqlite3

# Flask stuff:
instance/
.webassets-cache

# Scrapy stuff:
.scrapy

# Sphinx documentation
docs/_build/

# PyBuilder
target/

# Jupyter Notebook
.ipynb_checkpoints

# pyenv
.python-version

# celery beat schedule file
celerybeat-schedule

# SageMath parsed files
*.sage.py

# Environments
.env
.venv
env/
venv/
ENV/
env.bak/
venv.bak/

# Spyder project settings
.spyderproject
.spyproject

# Rope project settings
.ropeproject

# mkdocs documentation
/site

# mypy
.mypy_cache/

### Synology ###
# Thumbnails
@eaDir
# Recycle bin
\#recycle

### Vim ###
# Swap
[._]*.s[a-v][a-z]
[._]*.sw[a-p]
[._]s[a-rt-v][a-z]
[._]ss[a-gi-z]
[._]sw[a-p]

# Session
Session.vim

# Temporary
.netrwhist
*~
# Auto-generated tag files
tags
# Persistent undo
[._]*.un~


# End of https://www.gitignore.io/api/vim,c++,cmake,python,synology

.tmp
/build*/
*.engine
.Dockerfile
.gitignore
/*conda-bld*/

# Ignore generated pyi files for pybind and cython modules
docs/quickstart/**/*.pyi
python/**/*.pyi

# Ignore version header file
include/mrc/version.hpp

# Ignore all vscode options that are in the workspace file
.vscode/extensions.json
.vscode/launch.json
.vscode/settings.json
.vscode/tasks.json

# Ignore user-defined clangd settings
.clangd

# Ignore vcpkg.json files to allow it to be used without accidentally committing
/vcpkg.json<|MERGE_RESOLUTION|>--- conflicted
+++ resolved
@@ -1,5 +1,3 @@
-<<<<<<< HEAD
-=======
 /build*/
 .tmp
 *.engine
@@ -23,7 +21,6 @@
 # Ignore user-defined clangd settings
 .clangd
 
->>>>>>> dbbdc7c2
 # Created by https://www.gitignore.io/api/vim,c++,cmake,python,synology
 
 ### C++ ###
@@ -202,30 +199,4 @@
 [._]*.un~
 
 
-# End of https://www.gitignore.io/api/vim,c++,cmake,python,synology
-
-.tmp
-/build*/
-*.engine
-.Dockerfile
-.gitignore
-/*conda-bld*/
-
-# Ignore generated pyi files for pybind and cython modules
-docs/quickstart/**/*.pyi
-python/**/*.pyi
-
-# Ignore version header file
-include/mrc/version.hpp
-
-# Ignore all vscode options that are in the workspace file
-.vscode/extensions.json
-.vscode/launch.json
-.vscode/settings.json
-.vscode/tasks.json
-
-# Ignore user-defined clangd settings
-.clangd
-
-# Ignore vcpkg.json files to allow it to be used without accidentally committing
-/vcpkg.json+# End of https://www.gitignore.io/api/vim,c++,cmake,python,synology