/*
 * SPDX-FileCopyrightText: Copyright (c) 2021-2023, NVIDIA CORPORATION & AFFILIATES. All rights reserved.
 * SPDX-License-Identifier: Apache-2.0
 *
 * Licensed under the Apache License, Version 2.0 (the "License");
 * you may not use this file except in compliance with the License.
 * You may obtain a copy of the License at
 *
 * http://www.apache.org/licenses/LICENSE-2.0
 *
 * Unless required by applicable law or agreed to in writing, software
 * distributed under the License is distributed on an "AS IS" BASIS,
 * WITHOUT WARRANTIES OR CONDITIONS OF ANY KIND, either express or implied.
 * See the License for the specific language governing permissions and
 * limitations under the License.
 */

#include "common.hpp"

#include "internal/grpc/client_streaming.hpp"
#include "internal/grpc/server.hpp"
#include "internal/grpc/server_streaming.hpp"
#include "internal/grpc/stream_writer.hpp"
#include "internal/resources/partition_resources.hpp"
<<<<<<< HEAD
#include "internal/resources/system_resources.hpp"
=======
>>>>>>> 9ae280a4
#include "internal/runnable/runnable_resources.hpp"
#include "internal/system/system.hpp"
#include "internal/system/system_provider.hpp"

#include "mrc/channel/status.hpp"
#include "mrc/codable/codable_protocol.hpp"
#include "mrc/core/task_queue.hpp"
#include "mrc/node/generic_sink.hpp"
#include "mrc/node/readable_endpoint.hpp"
#include "mrc/options/options.hpp"
#include "mrc/options/placement.hpp"
#include "mrc/options/topology.hpp"
#include "mrc/protos/test.grpc.pb.h"
#include "mrc/protos/test.pb.h"
#include "mrc/runnable/context.hpp"
#include "mrc/runnable/launch_control.hpp"
#include "mrc/runnable/launcher.hpp"
#include "mrc/runnable/runner.hpp"
#include "mrc/types.hpp"

#include <boost/fiber/future/future.hpp>
#include <glog/logging.h>
#include <grpcpp/grpcpp.h>
#include <gtest/gtest.h>
#include <rxcpp/rx.hpp>

#include <chrono>
#include <cstddef>
#include <map>
#include <memory>
#include <ostream>
#include <string>
#include <thread>
#include <utility>
#include <vector>

// Avoid forward declaring template specialization base classes
// IWYU pragma: no_forward_declare grpc::ServerAsyncReaderWriter

using namespace mrc;
using namespace mrc::codable;

class TestRPC : public ::testing::Test
{
  protected:
    void SetUp() override
    {
<<<<<<< HEAD
        m_resources = std::make_unique<resources::SystemResources>(
=======
        m_resources = std::make_unique<resources::Manager>(
>>>>>>> 9ae280a4
            system::SystemProvider(tests::make_system([](Options& options) {
                // todo(#114) - propose: remove this option entirely
                // options.architect_url("localhost:13337");
                options.topology().user_cpuset("0-8");
                options.topology().restrict_gpus(true);
                options.placement().resources_strategy(PlacementResources::Dedicated);
            })));

        m_server = std::make_unique<rpc::Server>(m_resources->partition(0).runnable());

        m_channel = grpc::CreateChannel("localhost:13337", grpc::InsecureChannelCredentials());
        m_stub    = mrc::testing::TestService::NewStub(m_channel);
    }

    void TearDown() override
    {
        m_stub.reset();
        m_channel.reset();
        m_server.reset();
        m_resources.reset();
    }

<<<<<<< HEAD
    std::unique_ptr<resources::SystemResources> m_resources;
=======
    std::unique_ptr<resources::Manager> m_resources;
>>>>>>> 9ae280a4
    std::shared_ptr<grpc::Channel> m_channel;
    std::shared_ptr<mrc::testing::TestService::Stub> m_stub;
    std::unique_ptr<rpc::Server> m_server;
};

TEST_F(TestRPC, ServerLifeCycle)
{
    m_server->service_start();
    m_server->service_await_live();
    m_server->service_stop();
    m_server->service_await_join();

    // auto service = std::make_shared<mrc::protos::Architect::AsyncService>();
    // server.register_service(service);
}

using stream_server_t = rpc::ServerStream<mrc::testing::Input, mrc::testing::Output>;
using stream_client_t = rpc::ClientStream<mrc::testing::Input, mrc::testing::Output>;

TEST_F(TestRPC, Alternative)
{
    auto service = std::make_shared<mrc::testing::TestService::AsyncService>();
    m_server->register_service(service);

    auto cq           = m_server->get_cq();
    auto service_init = [service, cq](grpc::ServerContext* context,
                                      grpc::ServerAsyncReaderWriter<mrc::testing::Output, mrc::testing::Input>* stream,
                                      void* tag) {
        service->RequestStreaming(context, stream, cq.get(), cq.get(), tag);
    };

    m_server->service_start();
    m_server->service_await_live();

    auto stream = std::make_shared<stream_server_t>(service_init, m_resources->partition(0).runnable());

    auto f_writer = m_resources->partition(0).runnable().main().enqueue([stream] {
        return stream->await_init();
    });
    m_resources->partition(0).runnable().main().enqueue([] {}).get();

    m_server->service_stop();
    m_server->service_await_join();

    auto writer = f_writer.get();
    EXPECT_TRUE(writer == nullptr);

    auto status = stream->await_fini();
    EXPECT_FALSE(status.ok());
}

class ServerHandler : public mrc::node::GenericSink<typename stream_server_t::IncomingData>
{
    void on_data(typename stream_server_t::IncomingData&& data) final
    {
        if (data.ok && !m_done_or_cancelled)
        {
            mrc::testing::Output response;
            if (data.msg.batch_id() == 42)
            {
                m_done_or_cancelled = true;
                data.stream->finish();
                return;
            }
            if (data.msg.batch_id() == 420)
            {
                m_done_or_cancelled = true;
                data.stream->cancel();
                return;
            }
            response.set_batch_id(data.msg.batch_id());
            data.stream->await_write(std::move(response));
        }
    }

    bool m_done_or_cancelled{false};
};

// this test will simply bring up the grpc server and await on a server stream which will not get initialized
// because no client connects and the server shuts down
TEST_F(TestRPC, StreamingServerWithHandler)
{
    auto service = std::make_shared<mrc::testing::TestService::AsyncService>();
    m_server->register_service(service);

    auto cq           = m_server->get_cq();
    auto service_init = [service, cq](grpc::ServerContext* context,
                                      grpc::ServerAsyncReaderWriter<mrc::testing::Output, mrc::testing::Input>* stream,
                                      void* tag) {
        service->RequestStreaming(context, stream, cq.get(), cq.get(), tag);
    };

    auto stream  = std::make_shared<stream_server_t>(service_init, m_resources->partition(0).runnable());
    auto handler = std::make_unique<ServerHandler>();
    stream->attach_to(*handler);

    auto handler_runner =
        m_resources->partition(0).runnable().launch_control().prepare_launcher(std::move(handler))->ignition();
    handler_runner->await_live();

    m_server->service_start();
    m_server->service_await_live();

    auto f_writer = m_resources->partition(0).runnable().main().enqueue([stream] {
        return stream->await_init();
    });
    m_resources->partition(0).runnable().main().enqueue([] {}).get();  // this is a fence

    m_server->service_stop();
    m_server->service_await_join();

    auto writer = f_writer.get();
    EXPECT_TRUE(writer == nullptr);

    auto status = stream->await_fini();
    EXPECT_FALSE(status.ok());

    handler_runner->stop();
    handler_runner->await_join();
}

// basic client server ping pong
// client issues a request, server returns it, client awaits the return by reading from the handler, then repeats
// this tests the basic lifecycle of a normally behaving client/server stream.
TEST_F(TestRPC, StreamingPingPong)
{
    auto service = std::make_shared<mrc::testing::TestService::AsyncService>();
    m_server->register_service(service);

    auto cq           = m_server->get_cq();
    auto service_init = [service, cq](grpc::ServerContext* context,
                                      grpc::ServerAsyncReaderWriter<mrc::testing::Output, mrc::testing::Input>* stream,
                                      void* tag) {
        service->RequestStreaming(context, stream, cq.get(), cq.get(), tag);
    };

    auto stream  = std::make_shared<stream_server_t>(service_init, m_resources->partition(0).runnable());
    auto handler = std::make_unique<ServerHandler>();
    stream->attach_to(*handler);

    auto handler_runner =
        m_resources->partition(0).runnable().launch_control().prepare_launcher(std::move(handler))->ignition();
    handler_runner->await_live();

    m_server->service_start();
    m_server->service_await_live();

    m_resources->partition(0).runnable().main().enqueue([stream] {
        return stream->await_init();
    });
    m_resources->partition(0).runnable().main().enqueue([] {}).get();  // this is a fence

    // put client here
    auto prepare_fn = [this, cq](grpc::ClientContext* context) {
        return m_stub->PrepareAsyncStreaming(context, cq.get());
    };

    auto client         = std::make_shared<stream_client_t>(prepare_fn, m_resources->partition(0).runnable());
    auto client_handler = std::make_shared<mrc::node::ReadableEndpoint<typename stream_client_t::IncomingData>>();
    client->attach_to(*client_handler);

    auto client_writer = client->await_init();
    ASSERT_TRUE(client_writer);
    for (int i = 0; i < 10; i++)
    {
        VLOG(1) << "sending request " << i;
        mrc::testing::Input request;
        request.set_batch_id(i);
        client_writer->await_write(std::move(request));

        typename stream_client_t::IncomingData response;
        VLOG(1) << "awaiting response " << i;
        client_handler->await_read(response);
        VLOG(1) << "got response " << i;

        EXPECT_EQ(response.msg.batch_id(), i);
    }

    client_writer->finish();
    client_writer.reset();  // this should issue writes done to the server and begin shutdown

    auto client_status = client->await_fini();
    EXPECT_TRUE(client_status.ok());

    // ensure client is done before shutting down server

    m_server->service_stop();
    m_server->service_await_join();

    auto status = stream->await_fini();
    EXPECT_TRUE(status.ok());

    handler_runner->stop();
    handler_runner->await_join();
}

TEST_F(TestRPC, StreamingPingPongEarlyServerFinish)
{
    auto service = std::make_shared<mrc::testing::TestService::AsyncService>();
    m_server->register_service(service);

    auto cq           = m_server->get_cq();
    auto service_init = [service, cq](grpc::ServerContext* context,
                                      grpc::ServerAsyncReaderWriter<mrc::testing::Output, mrc::testing::Input>* stream,
                                      void* tag) {
        service->RequestStreaming(context, stream, cq.get(), cq.get(), tag);
    };

    auto stream  = std::make_shared<stream_server_t>(service_init, m_resources->partition(0).runnable());
    auto handler = std::make_unique<ServerHandler>();
    stream->attach_to(*handler);

    auto handler_runner =
        m_resources->partition(0).runnable().launch_control().prepare_launcher(std::move(handler))->ignition();
    handler_runner->await_live();

    m_server->service_start();
    m_server->service_await_live();

    m_resources->partition(0).runnable().main().enqueue([stream] {
        return stream->await_init();
    });
    m_resources->partition(0).runnable().main().enqueue([] {}).get();  // this is a fence

    // put client here
    auto prepare_fn = [this, cq](grpc::ClientContext* context) {
        return m_stub->PrepareAsyncStreaming(context, cq.get());
    };

    auto client         = std::make_shared<stream_client_t>(prepare_fn, m_resources->partition(0).runnable());
    auto client_handler = std::make_shared<mrc::node::ReadableEndpoint<typename stream_client_t::IncomingData>>();
    client->attach_to(*client_handler);

    auto client_writer = client->await_init();
    ASSERT_TRUE(client_writer);
    for (int i = 40; i < 50; i++)
    {
        VLOG(1) << "sending request " << i;
        mrc::testing::Input request;
        request.set_batch_id(i);
        auto status = client_writer->await_write(std::move(request));
        if (i <= 42)
        {
            EXPECT_EQ(status, mrc::channel::Status::success);
        }
        else
        {
            EXPECT_EQ(status, mrc::channel::Status::closed);
        }

        if (status == mrc::channel::Status::success)
        {
            typename stream_client_t::IncomingData response;
            VLOG(1) << "awaiting response " << i;
            auto status = client_handler->await_read(response);

            if (status == mrc::channel::Status::success)
            {
                VLOG(1) << "got response " << i;
                EXPECT_EQ(response.msg.batch_id(), i);
            }
        }
    }

    client_writer->finish();
    client_writer.reset();  // this should issue writes done to the server and begin shutdown

    // for grpc, either the client or the server can finish/cancel the stream at anytime
    // the server is the ultimate decider of the truth, so if it finishes early, even though the client might have more
    // to say, ultimiately, if the server returns OK, the client will accept the result and finish here with OK.
    auto client_status = client->await_fini();
    EXPECT_TRUE(client_status.ok());

    // ensure client is done before shutting down server

    m_server->service_stop();
    m_server->service_await_join();

    // the server which finished with status OK, returns OK here.
    auto status = stream->await_fini();
    EXPECT_TRUE(status.ok());

    handler_runner->stop();
    handler_runner->await_join();
}

TEST_F(TestRPC, StreamingPingPongEarlyServerCancel)
{
    auto service = std::make_shared<mrc::testing::TestService::AsyncService>();
    m_server->register_service(service);

    auto cq           = m_server->get_cq();
    auto service_init = [service, cq](grpc::ServerContext* context,
                                      grpc::ServerAsyncReaderWriter<mrc::testing::Output, mrc::testing::Input>* stream,
                                      void* tag) {
        service->RequestStreaming(context, stream, cq.get(), cq.get(), tag);
    };

    auto stream  = std::make_shared<stream_server_t>(service_init, m_resources->partition(0).runnable());
    auto handler = std::make_unique<ServerHandler>();
    stream->attach_to(*handler);

    auto handler_runner =
        m_resources->partition(0).runnable().launch_control().prepare_launcher(std::move(handler))->ignition();
    handler_runner->await_live();

    m_server->service_start();
    m_server->service_await_live();

    m_resources->partition(0).runnable().main().enqueue([stream] {
        return stream->await_init();
    });
    m_resources->partition(0).runnable().main().enqueue([] {}).get();  // this is a fence

    // put client here
    auto prepare_fn = [this, cq](grpc::ClientContext* context) {
        return m_stub->PrepareAsyncStreaming(context, cq.get());
    };

    auto client         = std::make_shared<stream_client_t>(prepare_fn, m_resources->partition(0).runnable());
    auto client_handler = std::make_shared<mrc::node::ReadableEndpoint<typename stream_client_t::IncomingData>>();
    client->attach_to(*client_handler);

    auto client_writer = client->await_init();
    ASSERT_TRUE(client_writer);
    for (int i = 400; i < 500; i += 10)
    {
        VLOG(1) << "sending request " << i;
        mrc::testing::Input request;
        request.set_batch_id(i);
        auto status = client_writer->await_write(std::move(request));
        if (i <= 420)
        {
            EXPECT_EQ(status, mrc::channel::Status::success);
        }
        else
        {
            EXPECT_EQ(status, mrc::channel::Status::closed);
        }

        if (status == mrc::channel::Status::success)
        {
            typename stream_client_t::IncomingData response;
            VLOG(1) << "awaiting response " << i;
            auto status = client_handler->await_read(response);

            if (status == mrc::channel::Status::success)
            {
                VLOG(1) << "got response " << i;
                EXPECT_EQ(response.msg.batch_id(), i);
            }
        }
    }

    client_writer->finish();
    client_writer.reset();  // this should issue writes done to the server and begin shutdown

    // for grpc, either the client or the server can finish/cancel the stream at anytime; however,
    // to get an OK result here, I (ryan) am of the understanding that the client needs to have issued
    // a WritesDone, then the server is allowed to Finish with status OK.
    // In this case, the server finishes with status OK, but the client gets back CANCELLED
    auto client_status = client->await_fini();
    EXPECT_FALSE(client_status.ok());

    // ensure client is done before shutting down server

    m_server->service_stop();
    m_server->service_await_join();

    // the server which finished with status OK, returns OK here.
    auto status = stream->await_fini();
    EXPECT_FALSE(status.ok());

    handler_runner->stop();
    handler_runner->await_join();
}

TEST_F(TestRPC, StreamingPingPongClientEarlyTermination)
{
    auto service = std::make_shared<mrc::testing::TestService::AsyncService>();
    m_server->register_service(service);

    auto cq           = m_server->get_cq();
    auto service_init = [service, cq](grpc::ServerContext* context,
                                      grpc::ServerAsyncReaderWriter<mrc::testing::Output, mrc::testing::Input>* stream,
                                      void* tag) {
        service->RequestStreaming(context, stream, cq.get(), cq.get(), tag);
    };

    auto stream  = std::make_shared<stream_server_t>(service_init, m_resources->partition(0).runnable());
    auto handler = std::make_unique<ServerHandler>();
    stream->attach_to(*handler);

    auto handler_runner =
        m_resources->partition(0).runnable().launch_control().prepare_launcher(std::move(handler))->ignition();
    handler_runner->await_live();

    m_server->service_start();
    m_server->service_await_live();

    m_resources->partition(0).runnable().main().enqueue([stream] {
        return stream->await_init();
    });
    m_resources->partition(0).runnable().main().enqueue([] {}).get();  // this is a fence

    // put client here
    auto prepare_fn = [this, cq](grpc::ClientContext* context) {
        return m_stub->PrepareAsyncStreaming(context, cq.get());
    };

    auto client         = std::make_shared<stream_client_t>(prepare_fn, m_resources->partition(0).runnable());
    auto client_handler = std::make_shared<mrc::node::ReadableEndpoint<typename stream_client_t::IncomingData>>();
    client->attach_to(*client_handler);

    auto client_writer = client->await_init();
    ASSERT_TRUE(client_writer);
    for (int i = 0; i < 10; i++)
    {
        VLOG(1) << "sending request " << i;
        mrc::testing::Input request;
        request.set_batch_id(i);
        client_writer->await_write(std::move(request));

        typename stream_client_t::IncomingData response;
        VLOG(1) << "awaiting response " << i;
        client_handler->await_read(response);
        VLOG(1) << "got response " << i;

        EXPECT_EQ(response.msg.batch_id(), i);
    }

    client_writer->cancel();

    std::this_thread::sleep_for(std::chrono::milliseconds(100));

    client_writer.reset();  // this should issue writes done to the server and begin shutdown

    auto client_status = client->await_fini();
    EXPECT_FALSE(client_status.ok());

    // the server doesn't really know if the client cancelled or just issued a WritesDone
    // if the server tries to write to the channel, it will realize that it can not and return
    // a CANCELLED here, however, if it treats the cancel as a WritesDone and does not issues
    // any responses to the client, it will finish with OK.
    // we might be able to construct a test that issues a cancel with the server in a yielding state, then have the
    // server issue a write after the server side reader is done. in that scenario, we should then see a CANCELLED
    // this example finishes with OK.
    auto status = stream->await_fini();
    EXPECT_TRUE(status.ok());

    m_server->service_stop();
    m_server->service_await_join();

    handler_runner->stop();
    handler_runner->await_join();
}<|MERGE_RESOLUTION|>--- conflicted
+++ resolved
@@ -22,10 +22,7 @@
 #include "internal/grpc/server_streaming.hpp"
 #include "internal/grpc/stream_writer.hpp"
 #include "internal/resources/partition_resources.hpp"
-<<<<<<< HEAD
 #include "internal/resources/system_resources.hpp"
-=======
->>>>>>> 9ae280a4
 #include "internal/runnable/runnable_resources.hpp"
 #include "internal/system/system.hpp"
 #include "internal/system/system_provider.hpp"
@@ -73,11 +70,7 @@
   protected:
     void SetUp() override
     {
-<<<<<<< HEAD
         m_resources = std::make_unique<resources::SystemResources>(
-=======
-        m_resources = std::make_unique<resources::Manager>(
->>>>>>> 9ae280a4
             system::SystemProvider(tests::make_system([](Options& options) {
                 // todo(#114) - propose: remove this option entirely
                 // options.architect_url("localhost:13337");
@@ -100,11 +93,7 @@
         m_resources.reset();
     }
 
-<<<<<<< HEAD
     std::unique_ptr<resources::SystemResources> m_resources;
-=======
-    std::unique_ptr<resources::Manager> m_resources;
->>>>>>> 9ae280a4
     std::shared_ptr<grpc::Channel> m_channel;
     std::shared_ptr<mrc::testing::TestService::Stub> m_stub;
     std::unique_ptr<rpc::Server> m_server;
