/*
 * SPDX-FileCopyrightText: Copyright (c) 2021-2023, NVIDIA CORPORATION & AFFILIATES. All rights reserved.
 * SPDX-License-Identifier: Apache-2.0
 *
 * Licensed under the Apache License, Version 2.0 (the "License");
 * you may not use this file except in compliance with the License.
 * You may obtain a copy of the License at
 *
 * http://www.apache.org/licenses/LICENSE-2.0
 *
 * Unless required by applicable law or agreed to in writing, software
 * distributed under the License is distributed on an "AS IS" BASIS,
 * WITHOUT WARRANTIES OR CONDITIONS OF ANY KIND, either express or implied.
 * See the License for the specific language governing permissions and
 * limitations under the License.
 */

#include "common.hpp"

#include "internal/control_plane/client.hpp"
#include "internal/control_plane/client/connections_manager.hpp"
#include "internal/control_plane/client/instance.hpp"
#include "internal/control_plane/server.hpp"
<<<<<<< HEAD
#include "internal/network/resources.hpp"
#include "internal/resources/partition_resources.hpp"
#include "internal/resources/system_resources.hpp"
#include "internal/runnable/resources.hpp"
#include "internal/runtime/partition_runtime.hpp"
=======
#include "internal/network/network_resources.hpp"
#include "internal/resources/manager.hpp"
#include "internal/resources/partition_resources.hpp"
#include "internal/runnable/runnable_resources.hpp"
#include "internal/runtime/partition.hpp"
>>>>>>> 3953bb05
#include "internal/runtime/runtime.hpp"
#include "internal/system/partitions.hpp"
#include "internal/system/system.hpp"
#include "internal/system/system_provider.hpp"

#include "mrc/codable/fundamental_types.hpp"  // IWYU pragma: keep
#include "mrc/core/task_queue.hpp"
#include "mrc/memory/literals.hpp"
#include "mrc/options/options.hpp"
#include "mrc/options/placement.hpp"
#include "mrc/options/topology.hpp"
#include "mrc/pubsub/api.hpp"
#include "mrc/pubsub/forward.hpp"
#include "mrc/pubsub/publisher.hpp"
#include "mrc/pubsub/subscriber.hpp"
#include "mrc/types.hpp"

#include <boost/fiber/future/future.hpp>
#include <glog/logging.h>
#include <gtest/gtest.h>
#include <gtest/internal/gtest-internal.h>

#include <chrono>
#include <functional>
#include <map>
#include <memory>
#include <optional>
#include <ostream>
#include <thread>
#include <utility>
#include <vector>

using namespace mrc;
using namespace mrc::pubsub;
using namespace mrc::memory::literals;

static auto make_resources(std::function<void(Options& options)> options_lambda = [](Options& options) {})
{
<<<<<<< HEAD
    auto resources = std::make_unique<internal::resources::SystemResources>(
        internal::system::SystemProvider(make_system([&](Options& options) {
            options.topology().user_cpuset("0-3");
            options.topology().restrict_gpus(true);
            options.placement().resources_strategy(PlacementResources::Dedicated);
            options.placement().cpu_strategy(PlacementStrategy::PerMachine);
            options_lambda(options);
        })));

    return resources;
=======
    auto resources = std::make_unique<resources::Manager>(system::SystemProvider(make_system([&](Options& options) {
        options.topology().user_cpuset("0-3");
        options.topology().restrict_gpus(true);
        options.placement().resources_strategy(PlacementResources::Dedicated);
        options.placement().cpu_strategy(PlacementStrategy::PerMachine);
        options_lambda(options);
    })));

    return std::make_unique<runtime::Runtime>(std::move(resources));
>>>>>>> 3953bb05
}

class TestControlPlane : public ::testing::Test
{
  protected:
    void SetUp() override {}
    void TearDown() override {}
};

TEST_F(TestControlPlane, LifeCycle)
{
<<<<<<< HEAD
    // auto sr     = make_runtime([](Options& options) {
    //     options.enable_server(false);
    // });
    auto server = std::make_unique<internal::control_plane::Server>();
=======
    auto sr     = make_runtime();
    auto server = std::make_unique<control_plane::Server>(sr->partition(0).resources().runnable());
>>>>>>> 3953bb05

    server->service_start();
    server->service_await_live();

    // inspect server

    server->service_stop();
    server->service_await_join();
}

TEST_F(TestControlPlane, SingleClientConnectDisconnect)
{
<<<<<<< HEAD
    // auto sr     = make_resources([](Options& options) {
    //     // Diable the server because we will set it manually
    //     options.enable_server(false);
    // });
    auto server = std::make_unique<internal::control_plane::Server>();
=======
    auto sr     = make_runtime();
    auto server = std::make_unique<control_plane::Server>(sr->partition(0).resources().runnable());
>>>>>>> 3953bb05

    server->service_start();
    server->service_await_live();

    auto cr = make_resources([](Options& options) {
        options.architect_url("localhost:13337");
    });

    auto client = std::make_unique<internal::control_plane::Client>(*cr);

    client->service_start();
    client->service_await_live();

    // Should have a non-zero machine ID set
    EXPECT_NE(client->machine_id(), 0);

    client->service_stop();
    client->service_await_join();

    // // the total number of partition is system dependent
    // auto expected_partitions = cr->system().partitions().flattened().size();
    // EXPECT_EQ(cr->partition(0).network()->control_plane().client().connections().instance_ids().size(),
    //           expected_partitions);

    // // destroying the resources should gracefully shutdown the data plane and the control plane.
    // cr.reset();

    server->service_stop();
    server->service_await_join();
}

TEST_F(TestControlPlane, SingleClientGetState)
{
    auto server = std::make_unique<internal::control_plane::Server>();

    server->service_start();
    server->service_await_live();

    auto cr = make_resources([](Options& options) {
        options.architect_url("localhost:13337");
    });

    auto client = std::make_unique<internal::control_plane::Client>(*cr);

    client->service_start();
    client->service_await_live();

    // Get the current state after connection
    auto current_state = client->state_update_obs().as_blocking().first();

    EXPECT_EQ(current_state.connections().size(), 1);
    EXPECT_TRUE(current_state.connections().contains(client->machine_id()));

    auto this_connection = current_state.connections().at(client->machine_id());
    EXPECT_EQ(this_connection.id(), client->machine_id());

    client->service_stop();
    client->service_await_join();

    server->service_stop();
    server->service_await_join();
}

TEST_F(TestControlPlane, DoubleClientConnectExchangeDisconnect)
{
<<<<<<< HEAD
    auto server = std::make_unique<internal::control_plane::Server>();
=======
    auto sr     = make_runtime();
    auto server = std::make_unique<control_plane::Server>(sr->partition(0).resources().runnable());
>>>>>>> 3953bb05

    server->service_start();
    server->service_await_live();

    auto client_1 = make_resources([](Options& options) {
        options.topology().user_cpuset("0-3");
        options.topology().restrict_gpus(true);
        options.architect_url("localhost:13337");
    });

    auto client_2 = make_resources([](Options& options) {
        options.topology().user_cpuset("4-7");
        options.topology().restrict_gpus(true);
        options.architect_url("localhost:13337");
    });

    // the total number of partition is system dependent
    auto expected_partitions_1 = client_1->system().partitions().flattened().size();
    // EXPECT_EQ(client_1->partition(0).network()->control_plane().client().connections().instance_ids().size(),
    //           expected_partitions_1);

    auto expected_partitions_2 = client_2->system().partitions().flattened().size();
    // EXPECT_EQ(client_2->partition(0).network()->control_plane().client().connections().instance_ids().size(),
    //           expected_partitions_2);

    // auto f1 = client_1->partition(0).network()->control_plane().client().connections().update_future();
    // auto f2 = client_2->partition(0).network()->control_plane().client().connections().update_future();

    client_1->partition(0).network()->control_plane().client().request_update();

    // f1.get();
    // f2.get();

    client_1->partition(0)
        .runnable()
        .main()
        .enqueue([&] {
            // auto worker_count =
            //     client_1->partition(0).network()->control_plane().client().connections().worker_addresses().size();
            // EXPECT_EQ(worker_count, expected_partitions_1 + expected_partitions_2);
        })
        .get();

    // destroying the resources should gracefully shutdown the data plane and the control plane.
    client_1.reset();
    client_2.reset();

    server->service_stop();
    server->service_await_join();
}

// TEST_F(TestControlPlane, DoubleClientPubSub)
// {
//     // todo(ryan) - re-enable test after mrc control plane updates to fence on updates
//     GTEST_SKIP();

<<<<<<< HEAD
//     auto sr     = make_resources();
//     auto server = std::make_unique<internal::control_plane::Server>(sr->partition(0).runnable());
=======
    auto sr     = make_runtime();
    auto server = std::make_unique<control_plane::Server>(sr->partition(0).resources().runnable());
>>>>>>> 3953bb05

//     server->service_start();
//     server->service_await_live();

//     auto client_1 = make_resources([](Options& options) {
//         options.topology().user_cpuset("0-3");
//         options.topology().restrict_gpus(true);
//         options.architect_url("localhost:13337");
//     });

//     auto client_2 = make_resources([](Options& options) {
//         options.topology().user_cpuset("4-7");
//         options.topology().restrict_gpus(true);
//         options.architect_url("localhost:13337");
//     });

//     // the total number of partition is system dependent
//     auto expected_partitions_1 = client_1->system().partitions().flattened().size();
//     EXPECT_EQ(client_1->partition(0).network()->control_plane().client().connections().instance_ids().size(),
//               expected_partitions_1);

//     auto expected_partitions_2 = client_2->system().partitions().flattened().size();
//     EXPECT_EQ(client_2->partition(0).network()->control_plane().client().connections().instance_ids().size(),
//               expected_partitions_2);

//     auto f1 = client_1->partition(0).network()->control_plane().client().connections().update_future();
//     auto f2 = client_2->partition(0).network()->control_plane().client().connections().update_future();

//     client_1->partition(0).network()->control_plane().client().request_update();

//     f1.get();
//     f2.get();

//     client_1->partition(0)
//         .runnable()
//         .main()
//         .enqueue([&] {
//             auto worker_count =
//                 client_1->partition(0).network()->control_plane().client().connections().worker_addresses().size();
//             EXPECT_EQ(worker_count, expected_partitions_1 + expected_partitions_2);
//         })
//         .get();

//     LOG(INFO) << "MAKE PUBLISHER";
//     auto publisher = Publisher<int>::create("my_int", PublisherPolicy::RoundRobin, client_1->partition(0));
//     LOG(INFO) << "PUBLISHER START";
//     publisher->await_start();
//     LOG(INFO) << "PUBLISHER STARTED";

//     LOG(INFO) << "MAKE SUBSCRIBER";
//     auto subscriber = Subscriber<int>::create("my_int", client_2->partition(0));
//     LOG(INFO) << "SUBSCRIBER START";
//     subscriber->await_start();
//     LOG(INFO) << "SUBSCRIBER STARTED";

//     client_1->partition(0).network()->control_plane().client().request_update();

//     publisher->await_write(42);
//     publisher->await_write(15);

//     std::this_thread::sleep_for(std::chrono::milliseconds(300));
//     LOG(INFO) << "AFTER SLEEP 1 - publisher should have 1 subscriber";
//     // client-side: publisher manager should have 1 tagged instance in it write list
//     // server-side: publisher member list: 1, subscriber member list: 1, subscriber subscribe_to list: 1

//     LOG(INFO) << "[START] DELETE SUBSCRIBER";
//     subscriber->request_stop();
//     subscriber->await_join();
//     LOG(INFO) << "[FINISH] DELETE SUBSCRIBER";

//     client_1->partition(0).network()->control_plane().client().request_update();
//     std::this_thread::sleep_for(std::chrono::milliseconds(300));
//     LOG(INFO) << "AFTER SLEEP 2 - publisher should have 0 subscribers";

//     LOG(INFO) << "[START] DELETE PUBLISHER";
//     publisher->request_stop();
//     publisher->await_join();
//     LOG(INFO) << "[FINISH] DELETE PUBLISHER";

//     client_1->partition(0).network()->control_plane().client().request_update();

//     // destroying the resources should gracefully shutdown the data plane and the control plane.
//     client_1.reset();
//     client_2.reset();

//     server->service_stop();
//     server->service_await_join();
// }

// TEST_F(TestControlPlane, DoubleClientPubSubBuffers)
// {
//     auto sr     = make_runtime();
//     auto server = std::make_unique<control_plane::Server>(sr->partition(0).resources().runnable());

//     server->service_start();
//     server->service_await_live();

//     auto client_1 = make_runtime([](Options& options) {
//         options.topology().user_cpuset("0-3");
//         options.topology().restrict_gpus(true);
//         options.architect_url("localhost:13337");
//         options.resources().enable_device_memory_pool(false);
//         options.resources().enable_host_memory_pool(true);
//         options.resources().host_memory_pool().block_size(32_MiB);
//         options.resources().host_memory_pool().max_aggregate_bytes(128_MiB);
//         options.resources().device_memory_pool().block_size(64_MiB);
//         options.resources().device_memory_pool().max_aggregate_bytes(128_MiB);
//     });

//     auto client_2 = make_runtime([](Options& options) {
//         options.topology().user_cpuset("4-7");
//         options.topology().restrict_gpus(true);
//         options.architect_url("localhost:13337");
//     });

//     // the total number of partition is system dependent
//     auto expected_partitions_1 = client_1->resources().system().partitions().flattened().size();
//     EXPECT_EQ(
//         client_1->partition(0).resources().network()->control_plane().client().connections().instance_ids().size(),
//         expected_partitions_1);

//     auto expected_partitions_2 = client_2->resources().system().partitions().flattened().size();
//     EXPECT_EQ(
//         client_2->partition(0).resources().network()->control_plane().client().connections().instance_ids().size(),
//         expected_partitions_2);

//     auto f1 = client_1->partition(0).resources().network()->control_plane().client().connections().update_future();
//     auto f2 = client_2->partition(0).resources().network()->control_plane().client().connections().update_future();

//     client_1->partition(0).resources().network()->control_plane().client().request_update();

//     f1.get();
//     f2.get();

//     client_1->partition(0)
//         .resources()
//         .runnable()
//         .main()
//         .enqueue([&] {
//             auto worker_count = client_1->partition(0)
//                                     .resources()
//                                     .network()
//                                     ->control_plane()
//                                     .client()
//                                     .connections()
//                                     .worker_addresses()
//                                     .size();
//             EXPECT_EQ(worker_count, expected_partitions_1 + expected_partitions_2);
//         })
//         .get();

//     LOG(INFO) << "MAKE PUBLISHER";
//     auto publisher =
//         client_1->partition(0).make_publisher<mrc::memory::buffer>("my_buffer", pubsub::PublisherPolicy::Broadcast);

//     LOG(INFO) << "MAKE SUBSCRIBER";
//     auto subscriber = client_2->partition(0).make_subscriber<mrc::memory::buffer>("my_buffer");

//     client_1->partition(0).resources().network()->control_plane().client().request_update();

//     auto buffer_1 = client_1->partition(0).resources().host().make_buffer(4_MiB);
//     auto buffer_2 = client_1->partition(0).resources().host().make_buffer(4_MiB);

//     publisher->await_write(std::move(buffer_1));
//     publisher->await_write(std::move(buffer_2));

//     std::this_thread::sleep_for(std::chrono::milliseconds(300));
//     LOG(INFO) << "AFTER SLEEP 1 - publisher should have 1 subscriber";
//     // client-side: publisher manager should have 1 tagged instance in it write list
//     // server-side: publisher member list: 1, subscriber member list: 1, subscriber subscribe_to list: 1

//     LOG(INFO) << "[START] DELETE SUBSCRIBER";
//     subscriber.reset();
//     LOG(INFO) << "[FINISH] DELETE SUBSCRIBER";

//     client_1->partition(0).resources().network()->control_plane().client().request_update();
//     std::this_thread::sleep_for(std::chrono::milliseconds(300));
//     LOG(INFO) << "AFTER SLEEP 2 - publisher should have 0 subscribers";

//     LOG(INFO) << "[START] DELETE PUBLISHER";
//     publisher.reset();
//     LOG(INFO) << "[FINISH] DELETE PUBLISHER";

//     client_1->partition(0).resources().network()->control_plane().client().request_update();

//     // destroying the resources should gracefully shutdown the data plane and the control plane.
//     client_1.reset();
//     client_2.reset();

//     server->service_stop();
//     server->service_await_join();
// }<|MERGE_RESOLUTION|>--- conflicted
+++ resolved
@@ -21,19 +21,11 @@
 #include "internal/control_plane/client/connections_manager.hpp"
 #include "internal/control_plane/client/instance.hpp"
 #include "internal/control_plane/server.hpp"
-<<<<<<< HEAD
-#include "internal/network/resources.hpp"
+#include "internal/network/network_resources.hpp"
 #include "internal/resources/partition_resources.hpp"
 #include "internal/resources/system_resources.hpp"
-#include "internal/runnable/resources.hpp"
+#include "internal/runnable/runnable_resources.hpp"
 #include "internal/runtime/partition_runtime.hpp"
-=======
-#include "internal/network/network_resources.hpp"
-#include "internal/resources/manager.hpp"
-#include "internal/resources/partition_resources.hpp"
-#include "internal/runnable/runnable_resources.hpp"
-#include "internal/runtime/partition.hpp"
->>>>>>> 3953bb05
 #include "internal/runtime/runtime.hpp"
 #include "internal/system/partitions.hpp"
 #include "internal/system/system.hpp"
@@ -72,9 +64,8 @@
 
 static auto make_resources(std::function<void(Options& options)> options_lambda = [](Options& options) {})
 {
-<<<<<<< HEAD
-    auto resources = std::make_unique<internal::resources::SystemResources>(
-        internal::system::SystemProvider(make_system([&](Options& options) {
+    auto resources = std::make_unique<resources::SystemResources>(
+        system::SystemProvider(make_system([&](Options& options) {
             options.topology().user_cpuset("0-3");
             options.topology().restrict_gpus(true);
             options.placement().resources_strategy(PlacementResources::Dedicated);
@@ -83,17 +74,6 @@
         })));
 
     return resources;
-=======
-    auto resources = std::make_unique<resources::Manager>(system::SystemProvider(make_system([&](Options& options) {
-        options.topology().user_cpuset("0-3");
-        options.topology().restrict_gpus(true);
-        options.placement().resources_strategy(PlacementResources::Dedicated);
-        options.placement().cpu_strategy(PlacementStrategy::PerMachine);
-        options_lambda(options);
-    })));
-
-    return std::make_unique<runtime::Runtime>(std::move(resources));
->>>>>>> 3953bb05
 }
 
 class TestControlPlane : public ::testing::Test
@@ -105,15 +85,10 @@
 
 TEST_F(TestControlPlane, LifeCycle)
 {
-<<<<<<< HEAD
     // auto sr     = make_runtime([](Options& options) {
     //     options.enable_server(false);
     // });
-    auto server = std::make_unique<internal::control_plane::Server>();
-=======
-    auto sr     = make_runtime();
-    auto server = std::make_unique<control_plane::Server>(sr->partition(0).resources().runnable());
->>>>>>> 3953bb05
+    auto server = std::make_unique<internal::control_plane::Server>(sr->partition(0).resources().runnable());
 
     server->service_start();
     server->service_await_live();
@@ -126,16 +101,11 @@
 
 TEST_F(TestControlPlane, SingleClientConnectDisconnect)
 {
-<<<<<<< HEAD
     // auto sr     = make_resources([](Options& options) {
     //     // Diable the server because we will set it manually
     //     options.enable_server(false);
     // });
-    auto server = std::make_unique<internal::control_plane::Server>();
-=======
-    auto sr     = make_runtime();
-    auto server = std::make_unique<control_plane::Server>(sr->partition(0).resources().runnable());
->>>>>>> 3953bb05
+    auto server = std::make_unique<internal::control_plane::Server>(sr->partition(0).resources().runnable());
 
     server->service_start();
     server->service_await_live();
@@ -201,12 +171,7 @@
 
 TEST_F(TestControlPlane, DoubleClientConnectExchangeDisconnect)
 {
-<<<<<<< HEAD
-    auto server = std::make_unique<internal::control_plane::Server>();
-=======
-    auto sr     = make_runtime();
-    auto server = std::make_unique<control_plane::Server>(sr->partition(0).resources().runnable());
->>>>>>> 3953bb05
+    auto server = std::make_unique<control_plane::Server>();
 
     server->service_start();
     server->service_await_live();
@@ -263,13 +228,8 @@
 //     // todo(ryan) - re-enable test after mrc control plane updates to fence on updates
 //     GTEST_SKIP();
 
-<<<<<<< HEAD
 //     auto sr     = make_resources();
 //     auto server = std::make_unique<internal::control_plane::Server>(sr->partition(0).runnable());
-=======
-    auto sr     = make_runtime();
-    auto server = std::make_unique<control_plane::Server>(sr->partition(0).resources().runnable());
->>>>>>> 3953bb05
 
 //     server->service_start();
 //     server->service_await_live();
