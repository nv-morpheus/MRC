--- conflicted
+++ resolved
@@ -64,13 +64,8 @@
 
 static auto make_resources(std::function<void(Options& options)> options_lambda = [](Options& options) {})
 {
-<<<<<<< HEAD
     auto resources = std::make_unique<resources::SystemResources>(
-        system::SystemProvider(make_system([&](Options& options) {
-=======
-    auto resources = std::make_unique<resources::Manager>(
         system::SystemProvider(tests::make_system([&](Options& options) {
->>>>>>> 1bbd4169
             options.topology().user_cpuset("0-3");
             options.topology().restrict_gpus(true);
             options.placement().resources_strategy(PlacementResources::Dedicated);
@@ -78,11 +73,7 @@
             options_lambda(options);
         })));
 
-<<<<<<< HEAD
     return resources;
-=======
-    return std::make_unique<runtime::Runtime>(std::move(resources));
->>>>>>> 1bbd4169
 }
 
 class TestControlPlane : public ::testing::Test
