--- conflicted
+++ resolved
@@ -24,14 +24,9 @@
 #include "internal/remote_descriptor/manager.hpp"
 #include "internal/remote_descriptor/storage.hpp"
 #include "internal/resources/partition_resources.hpp"
-<<<<<<< HEAD
 #include "internal/resources/system_resources.hpp"
-#include "internal/runnable/resources.hpp"
+#include "internal/runnable/runnable_resources.hpp"
 #include "internal/runtime/partition_runtime.hpp"
-=======
-#include "internal/runnable/runnable_resources.hpp"
-#include "internal/runtime/partition.hpp"
->>>>>>> 3953bb05
 #include "internal/runtime/runtime.hpp"
 #include "internal/system/system_provider.hpp"
 
@@ -60,24 +55,13 @@
   protected:
     void SetUp() override
     {
-<<<<<<< HEAD
-        m_runtime = std::make_unique<internal::runtime::Runtime>(
-            internal::system::SystemProvider(make_system([](Options& options) {
+        m_runtime = std::make_unique<runtime::Runtime>(
+            system::SystemProvider(make_system([](Options& options) {
                 // todo(#114) - propose: remove this option entirely
                 options.enable_server(true);
                 options.architect_url("localhost:13337");
                 options.placement().resources_strategy(PlacementResources::Dedicated);
             })));
-=======
-        auto resources = std::make_unique<resources::Manager>(system::SystemProvider(make_system([](Options& options) {
-            // todo(#114) - propose: remove this option entirely
-            options.enable_server(true);
-            options.architect_url("localhost:13337");
-            options.placement().resources_strategy(PlacementResources::Dedicated);
-        })));
-
-        m_runtime = std::make_unique<runtime::Runtime>(std::move(resources));
->>>>>>> 3953bb05
     }
 
     void TearDown() override
