--- conflicted
+++ resolved
@@ -294,20 +294,9 @@
         CHECK(m_reader_source);
 
         // make writer sink
-<<<<<<< HEAD
         m_write_channel = std::make_shared<mrc::node::WritableSubject<writer_t>>();
         auto writer     = std::make_unique<mrc::node::RxSink<writer_t>>([this](writer_t request) { do_write(request); },
                                                                     [this] { do_writes_done(); });
-=======
-        m_write_channel = std::make_shared<mrc::node::SourceChannelWriteable<writer_t>>();
-        auto writer     = std::make_unique<mrc::node::RxSink<writer_t>>(
-            [this](writer_t request) {
-                do_write(request);
-            },
-            [this] {
-                do_writes_done();
-            });
->>>>>>> d3d7312c
         mrc::node::make_edge(*m_write_channel, *writer);
 
         // construct StreamWriter
