--- conflicted
+++ resolved
@@ -29,13 +29,8 @@
 
 #include <glog/logging.h>
 
-<<<<<<< HEAD
 #include <cstdlib>
-#include <filesystem>
-=======
-#include <algorithm>
-#include <exception>
->>>>>>> dbbdc7c2
+#include <future>
 #include <memory>
 #include <sstream>
 #include <string>
@@ -79,273 +74,9 @@
     return {};
 }
 
-<<<<<<< HEAD
 Server::Server(runnable::IRunnableResourcesProvider& resources) :
   AsyncService("ControlPlaneServer"),
   runnable::RunnableResourcesProvider(resources)
-=======
-Server::Server(runnable::RunnableResources& runnable) :
-  Service("control_plane::Server"),
-  m_runnable(runnable),
-  m_server(m_runnable)
-{}
-
-Server::~Server()
-{
-    Service::call_in_destructor();
-}
-
-void Server::do_service_start()
-{
-    // node to accept connections
-    auto acceptor = std::make_unique<mrc::node::RxSource<stream_t>>(
-        rxcpp::observable<>::create<stream_t>([this](rxcpp::subscriber<stream_t>& s) {
-            do_accept_stream(s);
-        }));
-
-    // node to periodically issue updates
-
-    // create external queue for incoming events
-    // as new grpc streams are initialized by the acceptor, they attach as sources to the queue (stream >> queue)
-    // these streams issue event (event_t) object which encapsulate the stream_writer for the originating stream
-    m_queue        = std::make_unique<mrc::node::Queue<event_t>>();
-    m_queue_holder = std::make_unique<mrc::node::WritableEntrypoint<event_t>>();
-
-    // Enable persistance by connecting the queue to a subject that will keep the connection alive
-    mrc::make_edge(*m_queue_holder, *m_queue);
-
-    // the queue is attached to the event handler which will update the internal state of the server
-    auto handler = std::make_unique<mrc::node::RxSink<event_t>>([this](event_t event) {
-        do_handle_event(std::move(event));
-    });
-
-    // node to periodically issue update of the server state to connected clients via the grpc bidi streams
-    auto updater = std::make_unique<mrc::node::RxSource<void*>>(
-        rxcpp::observable<>::create<void*>([this](rxcpp::subscriber<void*>& s) {
-            do_issue_update(s);
-        }));
-
-    // edge: queue >> handler
-    mrc::make_edge(*m_queue, *handler);
-
-    // grpc service
-    m_service = std::make_shared<mrc::protos::Architect::AsyncService>();
-
-    // bring up the grpc server and the progress engine
-    m_server.register_service(m_service);
-    m_server.service_start();
-
-    // start the handler
-    // if required, this is the runnable which most users would want to increase the level of concurrency
-    // mrc::runnable::LaunchOptions options;
-    // options.engine_factory_name = "default";
-    // options.pe_count = N;       // number of thread/cores
-    // options.engines_per_pe = M; // number of fibers/user-threads per thread/core
-    m_event_handler = m_runnable.launch_control().prepare_launcher(std::move(handler))->ignition();
-
-    // periodic updater
-    m_update_handler = m_runnable.launch_control().prepare_launcher(std::move(updater))->ignition();
-
-    // start the acceptor - this should be one of the last runnables launch
-    // once this goes live, connections will be accepted and data/events can be coming in
-    m_stream_acceptor = m_runnable.launch_control().prepare_launcher(std::move(acceptor))->ignition();
-}
-
-void Server::do_service_await_live()
-{
-    m_server.service_await_live();
-    m_event_handler->await_live();
-    m_stream_acceptor->await_live();
-}
-
-void Server::do_service_stop()
-{
-    // if we are stopping the control plane and we are not in HA mode,
-    // then all connections will be shutdown
-    // to gracefully shutdown connections, we need to alert all services to go in to shutdown
-    // mode which requires communication back and forth to the control, so we should not just
-    // shutdown the server and the cq immeditately.
-    // this is future work, for now we will be hard killing the server which will be hard killing the streams, the
-    // clients will not gracefully shutdown and enter a kill mode.
-    m_stream_acceptor->stop();
-    m_update_handler->stop();
-    m_update_cv.notify_all();
-
-    service_kill();
-}
-
-void Server::do_service_kill()
-{
-    // this is a hard stop, we are shutting everything down in the proper sequence to ensure clients get the kill
-    // signal.
-    m_stream_acceptor->kill();
-    m_update_handler->kill();
-    m_update_cv.notify_all();
-
-    // shutdown server and cqs
-    m_server.service_kill();
-}
-
-void Server::do_service_await_join()
-{
-    // clear all instances which drops their held stream writers
-    DVLOG(10) << "awaiting all streams";
-    drop_all_streams();
-
-    // we keep the event handlers open until the streams are closed
-    m_queue_holder.reset();
-
-    DVLOG(10) << "awaiting grpc server join";
-    m_server.service_await_join();
-    DVLOG(10) << "awaiting acceptor join";
-    m_stream_acceptor->await_join();
-    DVLOG(10) << "awaiting updater join";
-    m_update_handler->await_join();
-    DVLOG(10) << "awaiting event handler join";
-    m_event_handler->await_join();
-    DVLOG(10) << "finished await_join";
-}
-
-/**
- * @brief Stream Acceptor
- *
- * The while loop of this method stays active as long as the grpc server is still accepting connections.
- * There are multiple way this can be implemented depending the service requirements, one might choose
- * to preallocate N number of streams and issues them all to the CQ. This is an alternative method which
- * creates a single stream and waits for it to get initialized, then creates another. The current implementation is
- * unbounded an upper bound could be added.
- *
- * This method works well for the requirements of the MRC control plane where the number of connections is relatively
- * small and the duration of the connection is long.
- */
-void Server::do_accept_stream(rxcpp::subscriber<stream_t>& s)
-{
-    auto cq = m_server.get_cq();
-
-    auto request_fn = [this, cq](grpc::ServerContext* context,
-                                 grpc::ServerAsyncReaderWriter<mrc::protos::Event, mrc::protos::Event>* stream,
-                                 void* tag) {
-        m_service->RequestEventStream(context, stream, cq.get(), cq.get(), tag);
-    };
-
-    while (s.is_subscribed())
-    {
-        // create stream
-        auto stream = std::make_shared<typename stream_t::element_type>(request_fn, m_runnable);
-
-        // attach to handler
-        stream->attach_to(*m_queue);
-
-        // await for incoming connection
-        auto writer = stream->await_init();
-
-        if (!writer)
-        {
-            // the server is shutting down
-            break;
-        }
-
-        // contract validation
-        DCHECK_EQ(stream->get_id(), writer->get_id());
-
-        // save new stream
-        std::lock_guard<decltype(m_mutex)> lock(m_mutex);
-        m_connections.add_stream(stream);
-    }
-
-    s.on_completed();
-}
-
-void Server::do_handle_event(event_t&& event)
-{
-    DCHECK(event.stream);
-
-    try
-    {
-        if (event.ok)
-        {
-            Expected<> status;
-            switch (event.msg.event())
-            {
-            case protos::EventType::ClientEventRequestStateUpdate:
-                DVLOG(10) << "client requested a server update";
-                // todo: add a backoff so if a bunch of clients issue update requests
-                // we don't just keep firing them server side
-                m_update_cv.notify_one();
-                break;
-
-            case protos::EventType::ClientUnaryRegisterWorkers:
-                status = unary_register_workers(event);
-                break;
-
-            case protos::EventType::ClientUnaryActivateStream:
-                status = unary_activate_stream(event);
-                break;
-
-            case protos::EventType::ClientUnaryLookupWorkerAddresses:
-                status = unary_lookup_workers(event);
-                break;
-
-            case protos::EventType::ClientUnaryDropWorker:
-                status = unary_drop_worker(event);
-                break;
-
-            case protos::EventType::ClientUnaryCreateSubscriptionService:
-                status = unary_response(event, unary_create_subscription_service(event));
-                break;
-
-            case protos::EventType::ClientUnaryRegisterSubscriptionService:
-                status = unary_response(event, unary_register_subscription_service(event));
-                break;
-
-            case protos::EventType::ClientUnaryActivateSubscriptionService:
-                status = unary_response(event, unary_activate_subscription_service(event));
-                break;
-
-            case protos::EventType::ClientUnaryDropSubscriptionService:
-                status = unary_response(event, unary_drop_subscription_service(event));
-                break;
-
-            case protos::EventType::ClientEventUpdateSubscriptionService:
-                status = event_update_subscription_service(event);
-                break;
-
-            default:
-                LOG(ERROR) << "unhandled event type in server handler";
-                throw Error::create("unhandled event type in server handler");
-            }
-
-            if (!status)
-            {
-                throw status.error();
-            }
-        }
-        else
-        {
-            DVLOG(10) << "event.ok failed; close stream";
-            drop_stream(event.stream);
-        }
-    } catch (const mrc::bad_expected_access<Error>& e)
-    {
-        LOG(ERROR) << "bad_expected_access: " << e.error().message();
-        on_fatal_exception();
-    } catch (const mrc::unexpected<Error>& e)
-    {
-        LOG(ERROR) << "unexpected: " << e.value().message();
-        on_fatal_exception();
-    } catch (const std::exception& e)
-    {
-        LOG(ERROR) << "exception: " << e.what();
-        on_fatal_exception();
-    } catch (...)
-    {
-        LOG(ERROR) << "unknown exception caught";
-        on_fatal_exception();
-    }
-}
-
-void Server::do_issue_update(rxcpp::subscriber<void*>& s)
->>>>>>> dbbdc7c2
 {
     // // Parse Node.js CLI options, and print any errors that have occurred while
     // // trying to parse them.
