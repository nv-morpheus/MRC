--- conflicted
+++ resolved
@@ -19,16 +19,10 @@
 
 #include "internal/control_plane/state/root_state.hpp"
 #include "internal/grpc/client_streaming.hpp"
-<<<<<<< HEAD
 #include "internal/grpc/stream_writer.hpp"
-=======
-#include "internal/resources/partition_resources_base.hpp"
-#include "internal/service.hpp"
->>>>>>> dbbdc7c2
 
 #include "mrc/core/async_service.hpp"
 #include "mrc/core/error.hpp"
-#include "mrc/exceptions/runtime_error.hpp"
 #include "mrc/node/forward.hpp"
 #include "mrc/node/operators/conditional.hpp"
 #include "mrc/protos/architect.grpc.pb.h"
@@ -36,24 +30,17 @@
 #include "mrc/runnable/launch_options.hpp"
 #include "mrc/runnable/runnable_resources.hpp"
 #include "mrc/types.hpp"
-
-<<<<<<< HEAD
+#include "mrc/utils/macros.hpp"
+
 #include <boost/fiber/future/future.hpp>
 #include <boost/fiber/future/future_status.hpp>
 #include <boost/fiber/operations.hpp>
-=======
->>>>>>> dbbdc7c2
 #include <glog/logging.h>
 #include <rxcpp/rx.hpp>
 #include <stddef.h>
 
-<<<<<<< HEAD
 #include <algorithm>
 #include <chrono>
-=======
-#include <atomic>
-#include <cstddef>  // for size_t
->>>>>>> dbbdc7c2
 #include <cstdint>
 #include <memory>
 #include <mutex>
@@ -217,12 +204,10 @@
     rxcpp::observable<state::ControlPlaneState> state_update_obs() const;
 
   private:
-<<<<<<< HEAD
     void do_service_start(std::stop_token stop_token) final;
     void do_service_kill() final;
-=======
+
     AsyncEventStatus write_event(protos::Event event, bool await_response = false);
->>>>>>> dbbdc7c2
 
     void route_state_update(std::uint64_t tag, protos::StateUpdate&& update);
 
@@ -251,12 +236,8 @@
     // if true, then the following runners should not be null
     // if false, then the following runners must be null
     const bool m_owns_progress_engine;
-<<<<<<< HEAD
-    std::unique_ptr<mrc::runnable::Runner> m_progress_handler;
+    std::unique_ptr<mrc::rpc::PromiseHandler> m_progress_handler;
     std::unique_ptr<AsyncServiceRunnerWrapper> m_progress_handler_wrapper;
-=======
-    std::unique_ptr<mrc::rpc::PromiseHandler> m_progress_handler;
->>>>>>> dbbdc7c2
     std::unique_ptr<mrc::runnable::Runner> m_progress_engine;
     std::unique_ptr<AsyncServiceRunnerWrapper> m_progress_engine_wrapper;
 
@@ -305,61 +286,11 @@
 // todo: create this object from the client which will own the stop_source
 // create this object with a stop_token associated with the client's stop_source
 
-<<<<<<< HEAD
-template <typename ResponseT>
-class AsyncStatus
-{
-  public:
-    AsyncStatus() = default;
-
-    DELETE_COPYABILITY(AsyncStatus);
-    DELETE_MOVEABILITY(AsyncStatus);
-
-    Expected<ResponseT> await_response()
-    {
-        auto future = m_promise.get_future();
-
-        // todo(ryan): expand this into a wait_until with a deadline and a stop token
-        while (future.wait_for(std::chrono::milliseconds(10)) != boost::fibers::future_status::ready)
-        {
-            boost::this_fiber::yield();
-        }
-
-        auto event = future.get();
-
-        if (event.has_error())
-        {
-            return Error::create(event.error().message());
-        }
-
-        ResponseT response;
-        if (!event.message().UnpackTo(&response))
-        {
-            throw Error::create("fatal error: unable to unpack message; server sent the wrong message type");
-        }
-
-        return response;
-    }
-
-  private:
-    Promise<protos::Event> m_promise;
-    friend Client;
-};
-
 template <typename ResponseT, typename RequestT>
 Expected<ResponseT> Client::await_unary(const protos::EventType& event_type, RequestT&& request)
 {
-    AsyncStatus<ResponseT> status;
-    async_unary(event_type, std::move(request), status);
-    DVLOG(20) << "Awaiting on tag: " << reinterpret_cast<std::uint64_t>(&status.m_promise);
-    return status.await_response();
-=======
-template <typename ResponseT, typename RequestT>
-Expected<ResponseT> Client::await_unary(const protos::EventType& event_type, RequestT&& request)
-{
     auto status = this->async_unary(event_type, std::move(request));
     return status.template await_response<ResponseT>();
->>>>>>> dbbdc7c2
 }
 
 template <typename RequestT>
