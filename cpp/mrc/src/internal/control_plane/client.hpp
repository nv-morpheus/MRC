/*
 * SPDX-FileCopyrightText: Copyright (c) 2021-2023, NVIDIA CORPORATION & AFFILIATES. All rights reserved.
 * SPDX-License-Identifier: Apache-2.0
 *
 * Licensed under the Apache License, Version 2.0 (the "License");
 * you may not use this file except in compliance with the License.
 * You may obtain a copy of the License at
 *
 * http://www.apache.org/licenses/LICENSE-2.0
 *
 * Unless required by applicable law or agreed to in writing, software
 * distributed under the License is distributed on an "AS IS" BASIS,
 * WITHOUT WARRANTIES OR CONDITIONS OF ANY KIND, either express or implied.
 * See the License for the specific language governing permissions and
 * limitations under the License.
 */

#pragma once

#include "internal/control_plane/state/root_state.hpp"
#include "internal/grpc/client_streaming.hpp"
#include "internal/grpc/stream_writer.hpp"
#include "internal/resources/iresources_provider.hpp"
#include "internal/resources/partition_resources_base.hpp"
#include "internal/runnable/resources.hpp"
#include "internal/service.hpp"

#include "mrc/core/error.hpp"
#include "mrc/node/forward.hpp"
#include "mrc/node/operators/broadcast.hpp"
#include "mrc/node/operators/conditional.hpp"
#include "mrc/node/writable_entrypoint.hpp"
#include "mrc/protos/architect.grpc.pb.h"
#include "mrc/protos/architect.pb.h"
#include "mrc/runnable/launch_options.hpp"
#include "mrc/types.hpp"
#include "mrc/utils/macros.hpp"

#include <boost/fiber/future/future.hpp>
#include <glog/logging.h>
#include <rxcpp/rx.hpp>

#include <cstdint>
#include <map>
#include <memory>
#include <mutex>
#include <optional>
#include <set>
#include <string>
#include <utility>
#include <vector>

// IWYU pragma: no_forward_declare mrc::node::WritableEntrypoint

namespace grpc {
class Channel;
class CompletionQueue;
}  // namespace grpc
namespace mrc::control_plane::client {
class ConnectionsManager;
class SubscriptionService;
<<<<<<< HEAD
}  // namespace mrc::internal::control_plane::client
namespace mrc::internal::network {
class NetworkResources;
}  // namespace mrc::internal::network
namespace mrc::internal::ucx {
class UcxResources;
}  // namespace mrc::internal::ucx
=======
}  // namespace mrc::control_plane::client
namespace mrc::network {
class NetworkResources;
}  // namespace mrc::network
namespace mrc::ucx {
class UcxResources;
}  // namespace mrc::ucx
>>>>>>> 3953bb05
namespace mrc::runnable {
class Runner;
}  // namespace mrc::runnable
namespace mrc::internal::resources {
class IResourcesProvider;
}  // namespace mrc::internal::resources

namespace mrc::control_plane {

template <typename ResponseT>
class AsyncStatus;

/**
 * @brief Primary Control Plane Client
 *
 * A single instance of Client should be instantiated per processes. This class is responsible owning the client side
 * bidirectional async grpc stream, server event handler, and router used to push server side events to partition client
 * event handlers. This class may also create a grpc::CompletionQueue and run a progress engine and progress handler if
 * constructed without an external CQ being passed in. If a CQ is provided, then it is assumed the progress engine and
 * progress handler are also external.
 *
 * The event handler with this class will directly handle ClientErrors, while InstanceErrors will be forward via the
 * event router to the specific instance handler.
 *
 */

// todo: client should be a holder of the stream (private) and the connection manager (public)

class Client final : public Service, public virtual runnable::RunnableResourcesProvider
{
  public:
    enum class State
    {
        Disconnected,
        FailedToConnect,
        Connected,
        RegisteringWorkers,
        Operational,
    };

    using stream_t         = std::shared_ptr<rpc::ClientStream<mrc::protos::Event, mrc::protos::Event>>;
    using writer_t         = std::shared_ptr<rpc::StreamWriter<mrc::protos::Event>>;
    using event_t          = stream_t::element_type::IncomingData;
    using update_channel_t = mrc::node::WritableEntrypoint<protos::StateUpdate>;

    Client(runnable::IRunnableResourcesProvider& resources);

    // Client(resources::PartitionResourceBase& base);

    // if we already have an grpc progress engine running, we don't need run another, just use that cq
    // Client(resources::PartitionResourceBase& base, std::shared_ptr<grpc::CompletionQueue> cq);

    ~Client() final;

    const State& state() const;

    MachineID machine_id() const;
    // const std::vector<InstanceID>& instance_ids() const;

<<<<<<< HEAD
    // InstanceID register_ucx_address(const std::string& worker_address);

    // std::vector<InstanceID> register_ucx_addresses(const std::vector<std::string>& worker_addresses);

    // std::map<InstanceID, std::unique_ptr<client::Instance>> register_ucx_addresses(
    //     std::vector<std::optional<ucx::UcxResources>>& ucx_resources);
=======
    std::map<InstanceID, std::unique_ptr<client::Instance>> register_ucx_addresses(
        std::vector<std::optional<ucx::UcxResources>>& ucx_resources);
>>>>>>> 3953bb05

    // void register_port_publisher(InstanceID instance_id, const std::string& port_name);
    // void register_port_subscriber(InstanceID instance_id, const std::string& port_name);
    client::SubscriptionService& get_or_create_subscription_service(std::string name, std::set<std::string> roles);

    template <typename ResponseT, typename RequestT>
    Expected<ResponseT> await_unary(const protos::EventType& event_type, RequestT&& request);

    template <typename ResponseT, typename RequestT>
    void async_unary(const protos::EventType& event_type, RequestT&& request, AsyncStatus<ResponseT>& status);

    template <typename MessageT>
    void issue_event(const protos::EventType& event_type, MessageT&& message);

    void issue_event(const protos::EventType& event_type);

    bool has_subscription_service(const std::string& name) const;

    const mrc::runnable::LaunchOptions& launch_options() const;

    // client::ConnectionsManager& connections() const
    // {
    //     CHECK(m_connections_manager);
    //     return *m_connections_manager;
    // }

    // request that the server start an update
    void request_update();

    // edge::IWritableAcceptor<const protos::ControlPlaneState>& state_update_stream() const;

    rxcpp::observable<state::ControlPlaneState> state_update_obs() const;

  private:
    void route_state_update(std::uint64_t tag, protos::StateUpdate&& update);

    void do_service_start() final;
    void do_service_stop() final;
    void do_service_kill() final;
    void do_service_await_live() final;
    void do_service_await_join() final;
    void do_handle_event(event_t& event);

    void forward_state(State state);

    State m_state{State::Disconnected};

    MachineID m_machine_id;
    // std::vector<InstanceID> m_instance_ids;
    // std::map<InstanceID, std::unique_ptr<update_channel_t>> m_update_channels;
    // std::map<InstanceID, std::shared_ptr<client::Instance>> m_instances;

    SharedPromise<void> m_connected_promise;

    std::shared_ptr<grpc::CompletionQueue> m_cq;
    std::shared_ptr<grpc::Channel> m_channel;
    std::shared_ptr<mrc::protos::Architect::Stub> m_stub;

    // if true, then the following runners should not be null
    // if false, then the following runners must be null
    const bool m_owns_progress_engine;
    std::unique_ptr<mrc::runnable::Runner> m_progress_handler;
    std::unique_ptr<mrc::runnable::Runner> m_progress_engine;

    std::unique_ptr<node::Conditional<bool, event_t>> m_response_conditional;
    std::unique_ptr<mrc::runnable::Runner> m_response_handler;
    std::unique_ptr<mrc::runnable::Runner> m_event_handler;

    // std::map<std::string, std::unique_ptr<node::SourceChannelWriteable<protos::StateUpdate>>> m_update_channels;
    // std::unique_ptr<client::ConnectionsManager> m_connections_manager;
    // std::map<std::string, std::unique_ptr<client::SubscriptionService>> m_subscription_services;

    // connection manager - connected to the update channel
    // std::unique_ptr<client::ConnectionsManager> m_connections_manager;

    // update channel
    size_t m_state_update_count{0};
    rxcpp::subjects::behavior<state::ControlPlaneState> m_state_update_sub{
        state::ControlPlaneState{std::make_unique<protos::ControlPlaneState>()}};
    // rxcpp::subjects::replay<state::ControlPlaneState, rxcpp::identity_one_worker> m_state_update_sub{
    //     1,
    //     rxcpp::identity_current_thread()};
    // std::unique_ptr<mrc::node::WritableEntrypoint<const protos::StateUpdate>> m_connections_update_channel;
    // std::unique_ptr<mrc::node::WritableEntrypoint<const protos::ControlPlaneState>> m_state_update_entrypoint;
    // std::unique_ptr<mrc::node::Broadcast<const protos::ControlPlaneState>> m_state_update_stream;
    // std::map<InstanceID, mrc::node::WritableEntrypoint<const protos::StateUpdate>> m_instance_update_channels;

    // Stream Context
    stream_t m_stream;

    // StreamWriter acquired from m_stream->await_init()
    // The customer destruction of this object will cause a gRPC WritesDone to be issued to the server.
    writer_t m_writer;

    mrc::runnable::LaunchOptions m_launch_options;

    std::mutex m_mutex;

    friend network::NetworkResources;
};

// todo: create this object from the client which will own the stop_source
// create this object with a stop_token associated with the client's stop_source

template <typename ResponseT>
class AsyncStatus
{
  public:
    AsyncStatus() = default;

    DELETE_COPYABILITY(AsyncStatus);
    DELETE_MOVEABILITY(AsyncStatus);

    Expected<ResponseT> await_response()
    {
        // todo(ryan): expand this into a wait_until with a deadline and a stop token
        auto event = m_promise.get_future().get();

        if (event.has_error())
        {
            return Error::create(event.error().message());
        }

        ResponseT response;
        if (!event.message().UnpackTo(&response))
        {
            throw Error::create("fatal error: unable to unpack message; server sent the wrong message type");
        }

        return response;
    }

  private:
    Promise<protos::Event> m_promise;
    friend Client;
};

template <typename ResponseT, typename RequestT>
Expected<ResponseT> Client::await_unary(const protos::EventType& event_type, RequestT&& request)
{
    AsyncStatus<ResponseT> status;
    async_unary(event_type, std::move(request), status);
    return status.await_response();
}

template <typename ResponseT, typename RequestT>
void Client::async_unary(const protos::EventType& event_type, RequestT&& request, AsyncStatus<ResponseT>& status)
{
    protos::Event event;
    event.set_event(event_type);
    event.set_tag(reinterpret_cast<std::uint64_t>(&status.m_promise));
    CHECK(event.mutable_message()->PackFrom(request));
    m_writer->await_write(std::move(event));
}

template <typename MessageT>
void Client::issue_event(const protos::EventType& event_type, MessageT&& message)
{
    protos::Event event;
    event.set_event(event_type);
    CHECK(event.mutable_message()->PackFrom(message));
    m_writer->await_write(std::move(event));
}

}  // namespace mrc::control_plane<|MERGE_RESOLUTION|>--- conflicted
+++ resolved
@@ -59,15 +59,6 @@
 namespace mrc::control_plane::client {
 class ConnectionsManager;
 class SubscriptionService;
-<<<<<<< HEAD
-}  // namespace mrc::internal::control_plane::client
-namespace mrc::internal::network {
-class NetworkResources;
-}  // namespace mrc::internal::network
-namespace mrc::internal::ucx {
-class UcxResources;
-}  // namespace mrc::internal::ucx
-=======
 }  // namespace mrc::control_plane::client
 namespace mrc::network {
 class NetworkResources;
@@ -75,7 +66,6 @@
 namespace mrc::ucx {
 class UcxResources;
 }  // namespace mrc::ucx
->>>>>>> 3953bb05
 namespace mrc::runnable {
 class Runner;
 }  // namespace mrc::runnable
@@ -135,17 +125,12 @@
     MachineID machine_id() const;
     // const std::vector<InstanceID>& instance_ids() const;
 
-<<<<<<< HEAD
     // InstanceID register_ucx_address(const std::string& worker_address);
 
     // std::vector<InstanceID> register_ucx_addresses(const std::vector<std::string>& worker_addresses);
 
     // std::map<InstanceID, std::unique_ptr<client::Instance>> register_ucx_addresses(
     //     std::vector<std::optional<ucx::UcxResources>>& ucx_resources);
-=======
-    std::map<InstanceID, std::unique_ptr<client::Instance>> register_ucx_addresses(
-        std::vector<std::optional<ucx::UcxResources>>& ucx_resources);
->>>>>>> 3953bb05
 
     // void register_port_publisher(InstanceID instance_id, const std::string& port_name);
     // void register_port_subscriber(InstanceID instance_id, const std::string& port_name);
