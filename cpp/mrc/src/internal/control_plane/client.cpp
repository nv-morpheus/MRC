--- conflicted
+++ resolved
@@ -19,14 +19,6 @@
 
 #include "internal/control_plane/state/root_state.hpp"
 #include "internal/grpc/progress_engine.hpp"
-<<<<<<< HEAD
-=======
-#include "internal/grpc/promise_handler.hpp"  // for PromiseHandler
-#include "internal/grpc/stream_writer.hpp"    // for StreamWriter
-#include "internal/runnable/runnable_resources.hpp"
-#include "internal/service.hpp"
-#include "internal/system/system.hpp"
->>>>>>> dbbdc7c2
 
 #include "mrc/core/async_service.hpp"
 #include "mrc/core/task_queue.hpp"
@@ -37,58 +29,35 @@
 #include "mrc/protos/architect.pb.h"
 #include "mrc/protos/architect_state.pb.h"
 #include "mrc/runnable/runner.hpp"
-#include "mrc/types.hpp"
-
-<<<<<<< HEAD
+
 #include <boost/fiber/future/promise.hpp>
-=======
-#include <boost/fiber/future/promise.hpp>  // for promise
->>>>>>> dbbdc7c2
 #include <google/protobuf/any.pb.h>
 #include <grpcpp/grpcpp.h>
 #include <rxcpp/rx.hpp>
 
-<<<<<<< HEAD
 #include <map>
 #include <memory>
-=======
-#include <mutex>
->>>>>>> dbbdc7c2
 #include <ostream>
 #include <vector>
 
 namespace mrc::control_plane {
 
-<<<<<<< HEAD
+std::atomic_uint64_t AsyncEventStatus::s_request_id_counter;
+
+AsyncEventStatus::AsyncEventStatus() : m_request_id(++s_request_id_counter) {}
+
+size_t AsyncEventStatus::request_id() const
+{
+    return m_request_id;
+}
+
+void AsyncEventStatus::set_future(Future<protos::Event> future)
+{
+    m_future = std::move(future);
+}
 Client::Client(runnable::IRunnableResourcesProvider& resources) :
   AsyncService("ControlPlaneClient"),
   runnable::RunnableResourcesProvider(resources),
-=======
-std::atomic_uint64_t AsyncEventStatus::s_request_id_counter;
-
-AsyncEventStatus::AsyncEventStatus() : m_request_id(++s_request_id_counter) {}
-
-size_t AsyncEventStatus::request_id() const
-{
-    return m_request_id;
-}
-
-void AsyncEventStatus::set_future(Future<protos::Event> future)
-{
-    m_future = std::move(future);
-}
-
-Client::Client(resources::PartitionResourceBase& base, std::shared_ptr<grpc::CompletionQueue> cq) :
-  resources::PartitionResourceBase(base),
-  Service("control_plane::Client"),
-  m_cq(std::move(cq)),
-  m_owns_progress_engine(false)
-{}
-
-Client::Client(resources::PartitionResourceBase& base) :
-  resources::PartitionResourceBase(base),
-  Service("control_plane::Client"),
->>>>>>> dbbdc7c2
   m_cq(std::make_shared<grpc::CompletionQueue>()),
   m_owns_progress_engine(true)
 {}
@@ -170,7 +139,6 @@
 
     if (m_owns_progress_engine)
     {
-<<<<<<< HEAD
         // CHECK(m_cq);
         // auto progress_engine  = std::make_unique<rpc::ProgressEngine>(m_cq);
         // auto progress_handler = std::make_unique<rpc::PromiseHandler>();
@@ -218,16 +186,6 @@
                 }
             }
         });
-=======
-        CHECK(m_cq);
-        auto progress_engine = std::make_unique<rpc::ProgressEngine>(m_cq);
-        m_progress_handler   = std::make_unique<rpc::PromiseHandler>();
-
-        mrc::make_edge(*progress_engine, *m_progress_handler);
-
-        m_progress_engine =
-            runnable().launch_control().prepare_launcher(launch_options(), std::move(progress_engine))->ignition();
->>>>>>> dbbdc7c2
     }
 
     auto prepare_fn = [this](grpc::ClientContext* context) {
@@ -303,27 +261,18 @@
 
     if (m_owns_progress_engine)
     {
-<<<<<<< HEAD
         m_cq->Shutdown();
         progress_engine_future.get();
         // m_progress_engine->await_join();
         // m_progress_handler->await_join();
-=======
-        m_progress_engine->await_live();
->>>>>>> dbbdc7c2
     }
 }
 void Client::do_service_kill()
 {
     if (m_writer)
     {
-<<<<<<< HEAD
         m_writer->cancel();
         m_writer.reset();
-=======
-        m_cq->Shutdown();
-        m_progress_engine->await_join();
->>>>>>> dbbdc7c2
     }
 }
 
@@ -384,7 +333,6 @@
         protos::ClientConnectedResponse response;
         CHECK(event.msg.message().UnpackTo(&response)) << "Failed to deserialize ClientConnectedResponse";
 
-<<<<<<< HEAD
         // Set the machine id
         m_machine_id = response.machine_id();
 
@@ -393,25 +341,6 @@
         this->mark_started();
 
         break;
-=======
-    case protos::EventType::Response: {
-        auto event_tag = event.msg.tag();
-
-        if (event_tag != 0)
-        {
-            // Lock to prevent multiple threads
-            std::unique_lock<decltype(m_mutex)> lock(m_mutex);
-
-            // Find the promise associated with the event tag
-            auto promise = m_pending_events.extract(event_tag);
-
-            // Unlock to allow other threads to continue as soon as possible
-            lock.unlock();
-
-            // Finally, set the value
-            promise.mapped().set_value(std::move(event.msg));
-        }
->>>>>>> dbbdc7c2
     }
 
     case protos::EventType::ServerStateUpdate: {
@@ -515,67 +444,11 @@
 //     return contains(m_subscription_services, name);
 // }
 
-<<<<<<< HEAD
 void Client::issue_event(const protos::EventType& event_type)
-=======
-const mrc::runnable::LaunchOptions& Client::launch_options() const
-{
-    return m_launch_options;
-}
-
-AsyncEventStatus Client::issue_event(const protos::EventType& event_type)
->>>>>>> dbbdc7c2
 {
     protos::Event event;
     event.set_event(event_type);
-    return this->write_event(std::move(event), false);
-}
-
-<<<<<<< HEAD
-=======
-void Client::request_update()
-{
-    issue_event(protos::ClientEventRequestStateUpdate);
-    // std::lock_guard<decltype(m_mutex)> lock(m_mutex);
-    // if (!m_update_in_progress && !m_update_requested)
-    // {
-    //     m_update_requested = true;
-    //     issue_event(protos::ClientEventRequestStateUpdate);
-    // }
-}
-
-AsyncEventStatus Client::write_event(protos::Event event, bool await_response)
-{
-    if (event.tag() != 0)
-    {
-        LOG(WARNING) << "event tag is set but this field should exclusively be used by the control plane client. "
-                        "Clearing to avoid confusion";
-        event.clear_tag();
-    }
-
-    AsyncEventStatus status;
-
-    if (await_response)
-    {
-        // If we are supporting awaiting, create the promise now
-        Promise<protos::Event> promise;
-
-        // Set the future to the status
-        status.set_future(promise.get_future());
-
-        // Set the tag to the request ID to allow looking up the promise later
-        event.set_tag(status.request_id());
-
-        // Save the promise to the pending promises to be retrieved later
-        std::unique_lock<decltype(m_mutex)> lock(m_mutex);
-
-        m_pending_events[status.request_id()] = std::move(promise);
-    }
-
-    // Finally, write the event
     m_writer->await_write(std::move(event));
-
-    return status;
-}
->>>>>>> dbbdc7c2
+}
+
 }  // namespace mrc::control_plane