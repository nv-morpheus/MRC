/*
 * SPDX-FileCopyrightText: Copyright (c) 2021-2023, NVIDIA CORPORATION & AFFILIATES. All rights reserved.
 * SPDX-License-Identifier: Apache-2.0
 *
 * Licensed under the Apache License, Version 2.0 (the "License");
 * you may not use this file except in compliance with the License.
 * You may obtain a copy of the License at
 *
 * http://www.apache.org/licenses/LICENSE-2.0
 *
 * Unless required by applicable law or agreed to in writing, software
 * distributed under the License is distributed on an "AS IS" BASIS,
 * WITHOUT WARRANTIES OR CONDITIONS OF ANY KIND, either express or implied.
 * See the License for the specific language governing permissions and
 * limitations under the License.
 */

#include "internal/pipeline/manager.hpp"

#include "internal/pipeline/controller.hpp"
#include "internal/pipeline/pipeline_instance.hpp"
#include "internal/pipeline/types.hpp"
#include "internal/resources/partition_resources.hpp"
#include "internal/runnable/runnable_resources.hpp"
#include "internal/runtime/partition_runtime.hpp"
#include "internal/runtime/runtime.hpp"

#include "mrc/edge/edge_builder.hpp"
#include "mrc/node/writable_entrypoint.hpp"
#include "mrc/runnable/launch_control.hpp"
#include "mrc/runnable/launch_options.hpp"
#include "mrc/runnable/launcher.hpp"
#include "mrc/runnable/runner.hpp"

#include <glog/logging.h>

#include <exception>
#include <memory>
#include <ostream>
#include <utility>

namespace mrc::pipeline {

<<<<<<< HEAD
PipelineManager::PipelineManager(runtime::Runtime& runtime,
                                 std::shared_ptr<PipelineDefinition> pipeline,
                                 uint64_t instance_id) :
  m_runtime(runtime),
=======
Manager::Manager(std::shared_ptr<PipelineDefinition> pipeline, resources::Manager& resources) :
  Service("pipeline::Manager"),
>>>>>>> dbbdc7c2
  m_pipeline(std::move(pipeline)),
  m_instance_id(instance_id)
{
    CHECK(m_pipeline);
    CHECK_GE(m_runtime.partition_count(), 1);
    // service_start();
}

PipelineManager::~PipelineManager()
{
    Service::call_in_destructor();
}

void PipelineManager::push_updates(SegmentAddresses&& segment_addresses)
{
    CHECK(m_update_channel);

    m_update_channel->await_write({ControlMessageType::Update, std::move(segment_addresses)});
}

void PipelineManager::do_service_start()
{
    mrc::runnable::LaunchOptions main;
    main.engine_factory_name = "main";
    main.pe_count            = 1;
    main.engines_per_pe      = 1;

    auto instance    = std::make_unique<PipelineInstance>(m_runtime, m_pipeline, 0);
    auto controller  = std::make_unique<Controller>(std::move(instance));
    m_update_channel = std::make_unique<node::WritableEntrypoint<ControlMessage>>();

    // form edge
    mrc::make_edge(*m_update_channel, *controller);

    // launch controller
    auto launcher = m_runtime.partition(0).resources().runnable().launch_control().prepare_launcher(
        main,
        std::move(controller));

    // explicit capture and rethrow the error
    launcher->apply([this](mrc::runnable::Runner& runner) {
        runner.on_completion_callback([this](bool ok) {
            if (!ok)
            {
                LOG(ERROR) << "error detected on controller";
            }
        });
    });
    m_controller = launcher->ignition();

    // // Now subscribe to the state updates
    // m_state_subscription =
    //     m_resources.control_plane()
    //         .client()
    //         .state_update_obs()
    //         .filter([this](const protos::ControlPlaneState& state) {
    //             return std::find(state.pipeline_instances().ids().begin(),
    //                              state.pipeline_instances().ids().end(),
    //                              m_instance_id) != state.pipeline_instances().ids().end();
    //         })
    //         //    .map([this](const protos::ControlPlaneState& state) {
    //         //        return state.pipeline_instances().entities().at(m_instance_id);
    //         //    })
    //         .subscribe([this](const protos::ControlPlaneState& state) {
    //             auto pipeline_instance = state.pipeline_instances().entities().at(m_instance_id);

    //             pipeline::SegmentAddresses segment_addresses;

    //             for (const auto& seg_instance_id : pipeline_instance.segment_ids())
    //             {
    //                 // Get the segment instance object
    //                 auto segment_instance = state.segment_instances().entities().at(seg_instance_id);

    //                 auto address               = segment_address_encode(segment_instance.definition_id(), 0);  //
    //                 rank 0 segment_addresses[address] = 0;  // partition 0;
    //             }

    //             m_update_channel->await_write({ControlMessageType::Update, std::move(segment_addresses)});
    //         });
}

void PipelineManager::do_service_await_live()
{
    m_controller->await_live();
}

void PipelineManager::do_service_stop()
{
    VLOG(10) << "stop: closing update channels";
    m_update_channel->await_write({ControlMessageType::Stop});
}

void PipelineManager::do_service_kill()
{
    VLOG(10) << "kill: closing update channels; issuing kill to controllers";
    m_update_channel->await_write({ControlMessageType::Kill});
}

void PipelineManager::do_service_await_join()
{
    std::exception_ptr ptr;
    try
    {
        m_controller->runnable_as<Controller>().await_on_pipeline();
    } catch (...)
    {
        ptr = std::current_exception();
    }
    m_state_subscription.unsubscribe();
    m_update_channel.reset();
    m_controller->await_join();
    if (ptr)
    {
        std::rethrow_exception(ptr);
    }
}

const PipelineDefinition& PipelineManager::pipeline() const
{
    CHECK(m_pipeline);
    return *m_pipeline;
}
}  // namespace mrc::pipeline<|MERGE_RESOLUTION|>--- conflicted
+++ resolved
@@ -41,15 +41,11 @@
 
 namespace mrc::pipeline {
 
-<<<<<<< HEAD
 PipelineManager::PipelineManager(runtime::Runtime& runtime,
                                  std::shared_ptr<PipelineDefinition> pipeline,
                                  uint64_t instance_id) :
+								 Service("pipeline::Manager"),
   m_runtime(runtime),
-=======
-Manager::Manager(std::shared_ptr<PipelineDefinition> pipeline, resources::Manager& resources) :
-  Service("pipeline::Manager"),
->>>>>>> dbbdc7c2
   m_pipeline(std::move(pipeline)),
   m_instance_id(instance_id)
 {
