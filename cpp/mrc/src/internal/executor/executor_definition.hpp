--- conflicted
+++ resolved
@@ -51,12 +51,7 @@
 class ExecutorDefinition : public pipeline::IExecutor, public Service, public system::SystemProvider
 {
   public:
-<<<<<<< HEAD
-    ExecutorDefinition(std::shared_ptr<Options> options);
-    // Executor(std::unique_ptr<system::Resources> resources);
-=======
     ExecutorDefinition(std::unique_ptr<system::SystemDefinition> system);
->>>>>>> 1bbd4169
     ~ExecutorDefinition() override;
 
     static std::shared_ptr<ExecutorDefinition> unwrap(std::shared_ptr<IExecutor> object);
