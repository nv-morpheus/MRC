--- conflicted
+++ resolved
@@ -17,23 +17,15 @@
 
 #include "internal/resources/partition_resources.hpp"
 
-<<<<<<< HEAD
 #include <optional>
 
-namespace mrc::internal::resources {
-=======
 namespace mrc::resources {
->>>>>>> 3953bb05
 
 PartitionResources::PartitionResources(runnable::RunnableResources& runnable_resources,
                                        std::size_t partition_id,
                                        memory::HostResources& host,
                                        std::optional<memory::DeviceResources>& device,
-<<<<<<< HEAD
                                        std::optional<ucx::UcxResources>& ucx) :
-=======
-                                       std::optional<network::NetworkResources>& network) :
->>>>>>> 3953bb05
   PartitionResourceBase(runnable_resources, partition_id),
   m_host(host),
   m_device(device),
@@ -54,14 +46,10 @@
 {
     return m_network;
 }
-<<<<<<< HEAD
 
 std::optional<ucx::UcxResources>& PartitionResources::ucx() const
 {
     return m_ucx;
 }
 
-}  // namespace mrc::internal::resources
-=======
-}  // namespace mrc::resources
->>>>>>> 3953bb05
+}  // namespace mrc::resources