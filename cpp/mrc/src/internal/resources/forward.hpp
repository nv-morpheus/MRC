/*
 * SPDX-FileCopyrightText: Copyright (c) 2021-2023, NVIDIA CORPORATION & AFFILIATES. All rights reserved.
 * SPDX-License-Identifier: Apache-2.0
 *
 * Licensed under the Apache License, Version 2.0 (the "License");
 * you may not use this file except in compliance with the License.
 * You may obtain a copy of the License at
 *
 * http://www.apache.org/licenses/LICENSE-2.0
 *
 * Unless required by applicable law or agreed to in writing, software
 * distributed under the License is distributed on an "AS IS" BASIS,
 * WITHOUT WARRANTIES OR CONDITIONS OF ANY KIND, either express or implied.
 * See the License for the specific language governing permissions and
 * limitations under the License.
 */

#pragma once

namespace mrc {

namespace runtime {
class PartitionRuntime;
}

namespace resources {
class SystemResources;
class PartitionResourceBase;
class PartitionResources;
}  // namespace resources

namespace runnable {
class RunnableResources;
}  // namespace runnable

namespace memory {
class HostResources;
class DeviceResources;
}  // namespace memory

// control plane and data plane
namespace network {
class NetworkResources;
}  // namespace network

namespace ucx {
class UcxResources;
}  // namespace ucx

<<<<<<< HEAD
=======
namespace control_plane {
class ControlPlaneResources;
namespace client {
class Instance;
}
}  // namespace control_plane

>>>>>>> 3953bb05
namespace data_plane {
class DataPlaneResources;
}  // namespace data_plane

}  // namespace mrc<|MERGE_RESOLUTION|>--- conflicted
+++ resolved
@@ -47,16 +47,6 @@
 class UcxResources;
 }  // namespace ucx
 
-<<<<<<< HEAD
-=======
-namespace control_plane {
-class ControlPlaneResources;
-namespace client {
-class Instance;
-}
-}  // namespace control_plane
-
->>>>>>> 3953bb05
 namespace data_plane {
 class DataPlaneResources;
 }  // namespace data_plane
