/*
 * SPDX-FileCopyrightText: Copyright (c) 2022-2023, NVIDIA CORPORATION & AFFILIATES. All rights reserved.
 * SPDX-License-Identifier: Apache-2.0
 *
 * Licensed under the Apache License, Version 2.0 (the "License");
 * you may not use this file except in compliance with the License.
 * You may obtain a copy of the License at
 *
 * http://www.apache.org/licenses/LICENSE-2.0
 *
 * Unless required by applicable law or agreed to in writing, software
 * distributed under the License is distributed on an "AS IS" BASIS,
 * WITHOUT WARRANTIES OR CONDITIONS OF ANY KIND, either express or implied.
 * See the License for the specific language governing permissions and
 * limitations under the License.
 */

#include "internal/runtime/partition_runtime.hpp"

#include "internal/codable/codable_storage.hpp"
#include "internal/memory/device_resources.hpp"
#include "internal/network/network_resources.hpp"
#include "internal/pubsub/publisher_round_robin.hpp"
#include "internal/pubsub/subscriber_service.hpp"
#include "internal/remote_descriptor/manager.hpp"
#include "internal/resources/partition_resources.hpp"
#include "internal/resources/system_resources.hpp"
#include "internal/runtime/segments_manager.hpp"
#include "internal/runtime/worker_manager.hpp"
#include "internal/ucx/worker.hpp"

#include "mrc/core/async_service.hpp"
#include "mrc/pubsub/api.hpp"
#include "mrc/utils/string_utils.hpp"

#include <glog/logging.h>

#include <optional>
#include <ostream>
#include <stdexcept>

namespace mrc::runtime {

PartitionRuntime::PartitionRuntime(Runtime& system_runtime, size_t partition_id) :
  AsyncService(MRC_CONCAT_STR("PartitionRuntime[" << partition_id << "]")),
  m_system_runtime(system_runtime),
  m_partition_id(partition_id),
  m_resources(system_runtime.resources().partition(partition_id))
{
    if (resources().network())
    {
        m_remote_descriptor_manager = std::make_shared<remote_descriptor::Manager>(resources().network()->instance_id(),
                                                                                   resources());
    }
}

PartitionRuntime::~PartitionRuntime()
{
    if (m_remote_descriptor_manager)
    {
        m_remote_descriptor_manager->service_stop();
        m_remote_descriptor_manager->service_await_join();
    }
}

size_t PartitionRuntime::partition_id() const
{
    return m_partition_id;
}

std::size_t PartitionRuntime::gpu_count() const
{
    throw std::runtime_error("Not implemented");
}

resources::PartitionResources& PartitionRuntime::resources()
{
    return m_resources;
}

runnable::RunnableResources& PartitionRuntime::runnable()
{
    return m_resources.runnable();
}

control_plane::Client& PartitionRuntime::control_plane() const
{
    return m_system_runtime.control_plane();
}

<<<<<<< HEAD
DataPlaneManager& PartitionRuntime::data_plane() const
{
    CHECK(m_worker_manager) << "The partition must be started before using the data_plane()";

    return m_worker_manager->data_plane();
=======
DataPlaneSystemManager& PartitionRuntime::data_plane() const
{
    return m_system_runtime.data_plane();
>>>>>>> 37df6a5a
}

PipelinesManager& PartitionRuntime::pipelines_manager() const
{
    return m_system_runtime.pipelines_manager();
}

metrics::Registry& PartitionRuntime::metrics_registry() const
{
    return m_system_runtime.metrics_registry();
}

IInternalPartitionRuntime& PartitionRuntime::runtime()
{
    return *this;
}

remote_descriptor::Manager& PartitionRuntime::remote_descriptor_manager()
{
    CHECK(m_remote_descriptor_manager);
    return *m_remote_descriptor_manager;
}

std::unique_ptr<mrc::codable::ICodableStorage> PartitionRuntime::make_codable_storage()
{
    return std::make_unique<codable::CodableStorage>(m_resources);
}

void PartitionRuntime::do_service_start(std::stop_token stop_token)
{
    Promise<void> completed_promise;

    // First thing, need to register this worker with the control plane
    protos::RegisterWorkersRequest req;

    req.add_ucx_worker_addresses(this->resources().ucx()->worker().address());

    auto resp = this->control_plane().await_unary<protos::RegisterWorkersResponse>(protos::ClientUnaryRegisterWorkers,
                                                                                   std::move(req));

    CHECK_EQ(resp->instance_ids_size(), 1);

    auto worker_id = resp->instance_ids(0);

    m_worker_manager = std::make_unique<WorkerManager>(*this, worker_id);

    // Start the child service
    this->child_service_start(*m_worker_manager, true);

    this->mark_started();

    // // Block until we get a state update with this worker
    // this->control_plane()
    //     .state_update_obs()
    //     .filter([worker_id](const control_plane::state::ControlPlaneState& state) {
    //         return state.workers().contains(worker_id);
    //     })
    //     .map([worker_id](const control_plane::state::ControlPlaneState& state) {
    //         return state.workers().at(worker_id);
    //     })
    //     .first()
    //     .subscribe(
    //         [this](auto state) {
    //             m_worker_manager = std::make_unique<WorkerManager>(*this, state.id());

    //             // Mark started first otherwise this deadlocks
    //             this->mark_started();

    //             // Start the child service
    //             this->child_service_start(*m_worker_manager);
    //         },
    //         [this, &completed_promise](std::exception_ptr ex_ptr) {
    //             try
    //             {
    //                 std::rethrow_exception(ex_ptr);
    //             } catch (const std::exception& ex)
    //             {
    //                 LOG(ERROR) << this->debug_prefix() << " Error in subscription. Message: " << ex.what();
    //             }

    //             this->service_kill();

    //             // Must call the completed promise
    //             completed_promise.set_value();
    //         },
    //         [&completed_promise] {
    //             completed_promise.set_value();
    //         });

    // // Yield until the observable is finished
    // completed_promise.get_future().get();
}

std::shared_ptr<mrc::pubsub::IPublisherService> PartitionRuntime::make_publisher_service(
    const std::string& name,
    const mrc::pubsub::PublisherPolicy& policy)
{
    if (policy == mrc::pubsub::PublisherPolicy::RoundRobin)
    {
        return std::shared_ptr<pubsub::PublisherRoundRobin>(new pubsub::PublisherRoundRobin(name, *this));
    }

    LOG(FATAL) << "PublisherPolicy not implemented";
    return nullptr;
}

std::shared_ptr<mrc::pubsub::ISubscriberService> PartitionRuntime::make_subscriber_service(const std::string& name)
{
    return std::shared_ptr<pubsub::SubscriberService>(new pubsub::SubscriberService(name, *this));
}

}  // namespace mrc::runtime<|MERGE_RESOLUTION|>--- conflicted
+++ resolved
@@ -88,17 +88,9 @@
     return m_system_runtime.control_plane();
 }
 
-<<<<<<< HEAD
-DataPlaneManager& PartitionRuntime::data_plane() const
-{
-    CHECK(m_worker_manager) << "The partition must be started before using the data_plane()";
-
-    return m_worker_manager->data_plane();
-=======
 DataPlaneSystemManager& PartitionRuntime::data_plane() const
 {
     return m_system_runtime.data_plane();
->>>>>>> 37df6a5a
 }
 
 PipelinesManager& PartitionRuntime::pipelines_manager() const
