/*
 * SPDX-FileCopyrightText: Copyright (c) 2022-2023, NVIDIA CORPORATION & AFFILIATES. All rights reserved.
 * SPDX-License-Identifier: Apache-2.0
 *
 * Licensed under the Apache License, Version 2.0 (the "License");
 * you may not use this file except in compliance with the License.
 * You may obtain a copy of the License at
 *
 * http://www.apache.org/licenses/LICENSE-2.0
 *
 * Unless required by applicable law or agreed to in writing, software
 * distributed under the License is distributed on an "AS IS" BASIS,
 * WITHOUT WARRANTIES OR CONDITIONS OF ANY KIND, either express or implied.
 * See the License for the specific language governing permissions and
 * limitations under the License.
 */

#pragma once

#include "internal/system/fiber_manager.hpp"
#include "internal/system/fiber_pool.hpp"
#include "internal/system/system.hpp"
#include "internal/system/system_provider.hpp"
#include "internal/system/thread.hpp"
#include "internal/system/topology.hpp"

#include "mrc/core/bitmap.hpp"
#include "mrc/utils/thread_local_shared_pointer.hpp"

#include <glog/logging.h>

#include <cstdint>
#include <functional>
#include <memory>
#include <string>
#include <utility>

namespace mrc::system {
class FiberTaskQueue;
<<<<<<< HEAD
class IThreadingResources;
=======
>>>>>>> 1bbd4169

class ThreadingResources final : public SystemProvider  // TODO(MDD): Rename to ThreadResources
{
  public:
<<<<<<< HEAD
    static std::unique_ptr<ThreadingResources> unwrap(IThreadingResources& resources);
    static std::unique_ptr<ThreadingResources> create(const SystemProvider& system);
    static std::unique_ptr<ThreadingResources> create(std::shared_ptr<const SystemProvider> system);

=======
>>>>>>> 1bbd4169
    ThreadingResources(SystemProvider system);

    template <typename CallableT>
    [[nodiscard]] Thread make_thread(CpuSet cpu_affinity, CallableT&& callable) const;

    template <typename CallableT>
    [[nodiscard]] Thread make_thread(std::string desc, CpuSet cpu_affinity, CallableT&& callable) const;

    FiberPool make_fiber_pool(const CpuSet& cpu_set) const;
    FiberTaskQueue& get_task_queue(std::uint32_t cpu_id) const;

    template <typename ResourceT>
    void register_thread_local_resource(const CpuSet& cpu_set, std::shared_ptr<ResourceT> resource);

    void register_thread_local_initializer(const CpuSet& cpu_set, std::function<void()> initializer);
    void register_thread_local_finalizer(const CpuSet& cpu_set, std::function<void()> finalizer);

  private:
    std::shared_ptr<ThreadResources> m_thread_resources;
    FiberManager m_fiber_manager;
};

template <typename ResourceT>
void ThreadingResources::register_thread_local_resource(const CpuSet& cpu_set, std::shared_ptr<ResourceT> resource)
{
    CHECK(resource);
    CHECK(system().topology().contains(cpu_set));
    auto pool = make_fiber_pool(cpu_set);
    pool.set_thread_local_resource(resource);
    register_thread_local_initializer([resource] {
        ::mrc::utils::ThreadLocalSharedPointer<ResourceT>::set(resource);
    });
}

template <typename CallableT>
Thread ThreadingResources::make_thread(CpuSet cpu_affinity, CallableT&& callable) const
{
    CHECK(m_thread_resources);
    return m_thread_resources->make_thread("thread", std::move(cpu_affinity), std::move(callable));
}

template <typename CallableT>
Thread ThreadingResources::make_thread(std::string desc, CpuSet cpu_affinity, CallableT&& callable) const
{
    CHECK(m_thread_resources);
    return m_thread_resources->make_thread(std::move(desc), std::move(cpu_affinity), std::move(callable));
}

}  // namespace mrc::system<|MERGE_RESOLUTION|>--- conflicted
+++ resolved
@@ -37,21 +37,10 @@
 
 namespace mrc::system {
 class FiberTaskQueue;
-<<<<<<< HEAD
-class IThreadingResources;
-=======
->>>>>>> 1bbd4169
 
-class ThreadingResources final : public SystemProvider  // TODO(MDD): Rename to ThreadResources
+class ThreadingResources final : public SystemProvider 
 {
   public:
-<<<<<<< HEAD
-    static std::unique_ptr<ThreadingResources> unwrap(IThreadingResources& resources);
-    static std::unique_ptr<ThreadingResources> create(const SystemProvider& system);
-    static std::unique_ptr<ThreadingResources> create(std::shared_ptr<const SystemProvider> system);
-
-=======
->>>>>>> 1bbd4169
     ThreadingResources(SystemProvider system);
 
     template <typename CallableT>
