--- conflicted
+++ resolved
@@ -52,16 +52,15 @@
         CHECK(m_node);
     }
 
-<<<<<<< HEAD
     void destroy() final
     {
         DVLOG(10) << "Destroying runnable " << this->type_name();
         m_node.reset();
-=======
+    }
+
     Runnable(std::string name, std::unique_ptr<NodeT> node) : Object<NodeT>(std::move(name)), m_node(std::move(node))
     {
         CHECK(m_node);
->>>>>>> ca7ca505
     }
 
   private:
