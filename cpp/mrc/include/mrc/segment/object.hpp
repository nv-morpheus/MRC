--- conflicted
+++ resolved
@@ -21,11 +21,7 @@
 #include "mrc/edge/edge_builder.hpp"
 #include "mrc/edge/edge_readable.hpp"
 #include "mrc/edge/edge_writable.hpp"
-<<<<<<< HEAD
 #include "mrc/exceptions/checks.hpp"
-=======
-#include "mrc/exceptions/runtime_error.hpp"
->>>>>>> 61fa2942
 #include "mrc/node/forward.hpp"
 #include "mrc/node/node_parent.hpp"
 #include "mrc/node/sink_properties.hpp"
@@ -43,10 +39,7 @@
 #include <optional>
 #include <string>
 #include <type_traits>
-<<<<<<< HEAD
 #include <typeindex>
-=======
->>>>>>> 61fa2942
 #include <utility>
 
 namespace mrc::segment {
@@ -59,7 +52,6 @@
 
 struct ObjectPropertiesState
 {
-<<<<<<< HEAD
     // Will be set by the builder class when the object is added to a segment
     bool is_initialized{false};
 
@@ -75,15 +67,10 @@
     // std::optional<std::type_index> source_type           = std::nullopt;
     // std::optional<std::type_index> source_type_no_holder = std::nullopt;
 
-=======
-    std::string name;
-    std::string type_name;
->>>>>>> 61fa2942
     bool is_writable_acceptor;
     bool is_writable_provider;
     bool is_readable_acceptor;
     bool is_readable_provider;
-<<<<<<< HEAD
 
     bool is_runnable;
 
@@ -93,29 +80,6 @@
         auto state = std::shared_ptr<ObjectPropertiesState>(new ObjectPropertiesState());
 
         state->type_name = std::string(::mrc::type_name<ObjectT>());
-=======
-};
-
-class ObjectProperties
-{
-  public:
-    virtual ~ObjectProperties() = 0;
-
-    virtual void set_name(const std::string& name)
-    {
-        m_state->name = name;
-    }
-
-    virtual std::string name() const
-    {
-        return m_state->name;
-    }
-
-    virtual std::string type_name() const
-    {
-        return m_state->type_name;
-    }
->>>>>>> 61fa2942
 
         state->is_sink   = std::is_base_of_v<node::SinkPropertiesBase, ObjectT>;
         state->is_source = std::is_base_of_v<node::SourcePropertiesBase, ObjectT>;
@@ -247,24 +211,6 @@
 
     virtual runnable::LaunchOptions& launch_options()             = 0;
     virtual const runnable::LaunchOptions& launch_options() const = 0;
-<<<<<<< HEAD
-=======
-
-    virtual std::shared_ptr<ObjectProperties> get_child(const std::string& name) const    = 0;
-    virtual std::map<std::string, std::shared_ptr<ObjectProperties>> get_children() const = 0;
-
-  protected:
-    ObjectProperties(std::shared_ptr<ObjectPropertiesState> state) : m_state(std::move(state)) {}
-
-    std::shared_ptr<const ObjectPropertiesState> get_state() const
-    {
-        return m_state;
-    }
-
-  private:
-    std::shared_ptr<ObjectPropertiesState> m_state;
-};
->>>>>>> 61fa2942
 
     virtual std::shared_ptr<ObjectProperties> get_child(const std::string& name) const           = 0;
     virtual const std::map<std::string, std::shared_ptr<ObjectProperties>>& get_children() const = 0;
@@ -351,7 +297,6 @@
     return *readable_provider;
 }
 
-<<<<<<< HEAD
 // template <typename T>
 // std::type_index deduce_type_index(bool ignore_holder)
 // {
@@ -366,8 +311,6 @@
 //     return std::type_index(typeid(T));
 // }
 
-=======
->>>>>>> 61fa2942
 // Object
 template <typename ObjectT>
 class Object : public virtual ObjectProperties, public std::enable_shared_from_this<Object<ObjectT>>
@@ -441,16 +384,6 @@
 
     std::shared_ptr<ObjectProperties> get_child(const std::string& name) const override
     {
-<<<<<<< HEAD
-        MRC_CHECK2(m_children.contains(name)) << "Child " << name << " not found in " << this->name();
-
-        return m_children.at(name);
-    }
-
-    const std::map<std::string, std::shared_ptr<ObjectProperties>>& get_children() const override
-    {
-        return m_children;
-=======
         CHECK(m_children.contains(name)) << "Child " << name << " not found in " << this->name();
 
         if (auto child = m_children.at(name).lock())
@@ -478,7 +411,6 @@
         }
 
         return children;
->>>>>>> 61fa2942
     }
 
     template <typename U>
@@ -491,11 +423,7 @@
     }
 
   protected:
-<<<<<<< HEAD
-    Object() : ObjectProperties(ObjectPropertiesState::create<ObjectT>())
-=======
     Object() : ObjectProperties(build_state())
->>>>>>> 61fa2942
     {
         LOG(INFO) << "Creating Object '" << this->name() << "' with type: " << this->type_name();
     }
@@ -505,66 +433,13 @@
     Object(const Object<U>& other) :
       ObjectProperties(other),
       m_launch_options(other.m_launch_options),
-<<<<<<< HEAD
-      m_children(other.m_children)
-=======
       m_children(other.m_children),
       m_create_children_fns(other.m_create_children_fns)
->>>>>>> 61fa2942
     {
         LOG(INFO) << "Copying Object '" << this->name() << "' from type: " << other.type_name()
                   << " to type: " << this->type_name();
     }
 
-<<<<<<< HEAD
-    // // Move to protected to allow only the IBuilder to set the name
-    // void set_name(const std::string& name) override;
-
-  private:
-    virtual ObjectT* get_object() const = 0;
-
-    void init_children() override
-    {
-        if constexpr (is_base_of_template<node::DynamicNodeParent, ObjectT>::value)
-        {
-            using child_node_t = typename ObjectT::child_node_t;
-
-            // Get a map of the name/reference pairs from the NodeParent
-            auto children_ref_pairs = this->object().get_children_refs();
-
-            // Now loop and add any new children
-            for (const auto& [name, child_ref] : children_ref_pairs)
-            {
-                auto child_obj = std::make_shared<SharedObject<child_node_t>>(this->shared_from_this(), child_ref);
-
-                m_children.emplace(name, std::move(child_obj));
-            }
-        }
-
-        if constexpr (is_base_of_template<node::NodeParent, ObjectT>::value)
-        {
-            using child_types_t = typename ObjectT::child_types_t;
-
-            // Get the name/reference pairs from the NodeParent
-            auto children_ref_pairs = this->object().get_children_refs();
-
-            // Finally, convert the tuple of name/ChildObject pairs into a map
-            utils::tuple_for_each(
-                children_ref_pairs,
-                [this]<typename ChildIndexT>(std::pair<std::string, std::reference_wrapper<ChildIndexT>>& pair,
-                                             size_t idx) {
-                    auto child_obj = std::make_shared<SharedObject<ChildIndexT>>(this->shared_from_this(), pair.second);
-
-                    m_children.emplace(pair.first, std::move(child_obj));
-                });
-        }
-    }
-
-    runnable::LaunchOptions m_launch_options;
-
-    std::map<std::string, std::shared_ptr<ObjectProperties>> m_children;
-    // std::map<std::string, std::function<std::shared_ptr<ObjectProperties>()>> m_create_children_fns;
-=======
     void init_children()
     {
         if constexpr (is_base_of_template<node::NodeParent, ObjectT>::value)
@@ -599,11 +474,47 @@
   private:
     virtual ObjectT* get_object() const = 0;
 
+    void init_children() override
+    {
+        if constexpr (is_base_of_template<node::DynamicNodeParent, ObjectT>::value)
+        {
+            using child_node_t = typename ObjectT::child_node_t;
+
+            // Get a map of the name/reference pairs from the NodeParent
+            auto children_ref_pairs = this->object().get_children_refs();
+
+            // Now loop and add any new children
+            for (const auto& [name, child_ref] : children_ref_pairs)
+            {
+                auto child_obj = std::make_shared<SharedObject<child_node_t>>(this->shared_from_this(), child_ref);
+
+                m_children.emplace(name, std::move(child_obj));
+            }
+        }
+
+        if constexpr (is_base_of_template<node::NodeParent, ObjectT>::value)
+        {
+            using child_types_t = typename ObjectT::child_types_t;
+
+            // Get the name/reference pairs from the NodeParent
+            auto children_ref_pairs = this->object().get_children_refs();
+
+            // Finally, convert the tuple of name/ChildObject pairs into a map
+            utils::tuple_for_each(
+                children_ref_pairs,
+                [this]<typename ChildIndexT>(std::pair<std::string, std::reference_wrapper<ChildIndexT>>& pair,
+                                             size_t idx) {
+                    auto child_obj = std::make_shared<SharedObject<ChildIndexT>>(this->shared_from_this(), pair.second);
+
+                    m_children.emplace(pair.first, std::move(child_obj));
+                });
+        }
+    }
+
     runnable::LaunchOptions m_launch_options;
 
     std::map<std::string, std::weak_ptr<ObjectProperties>> m_children;
     std::map<std::string, std::function<std::shared_ptr<ObjectProperties>()>> m_create_children_fns;
->>>>>>> 61fa2942
 
     // Allows converting to base classes
     template <typename U>
@@ -623,7 +534,6 @@
     return *node;
 }
 
-<<<<<<< HEAD
 template <typename ObjectT>
 const ObjectT& Object<ObjectT>::object() const
 {
@@ -635,30 +545,6 @@
         throw exceptions::MrcRuntimeError("Object API is unavailable - expected if the Pipeline is running.");
     }
     return *node;
-=======
-// template <typename ObjectT>
-// void Object<ObjectT>::set_name(const std::string& name)
-// {
-//     m_name = name;
-// }
-
-// template <typename ObjectT>
-// std::string Object<ObjectT>::name() const
-// {
-//     return m_name;
-// }
-
-// template <typename ObjectT>
-// std::string Object<ObjectT>::type_name() const
-// {
-//     return std::string(::mrc::type_name<ObjectT>());
-// }
-
-template <typename ObjectT>
-bool Object<ObjectT>::is_source() const
-{
-    return std::is_base_of_v<node::SourcePropertiesBase, ObjectT>;
->>>>>>> 61fa2942
 }
 
 // template <typename ObjectT>
@@ -800,11 +686,7 @@
 {
   public:
     SharedObject(std::shared_ptr<const ObjectProperties> owner, std::reference_wrapper<ObjectT> resource) :
-<<<<<<< HEAD
-      ObjectProperties(ObjectPropertiesState::create<ObjectT>()),
-=======
       ObjectProperties(Object<ObjectT>::build_state()),
->>>>>>> 61fa2942
       m_owner(std::move(owner)),
       m_resource(std::move(resource))
     {}
