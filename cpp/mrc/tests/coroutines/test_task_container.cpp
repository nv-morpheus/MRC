/**
 * SPDX-FileCopyrightText: Copyright (c) 2022-2024, NVIDIA CORPORATION & AFFILIATES. All rights reserved.
 * SPDX-License-Identifier: Apache-2.0
 *
 * Licensed under the Apache License, Version 2.0 (the "License");
 * you may not use this file except in compliance with the License.
 * You may obtain a copy of the License at
 *
 * http://www.apache.org/licenses/LICENSE-2.0
 *
 * Unless required by applicable law or agreed to in writing, software
 * distributed under the License is distributed on an "AS IS" BASIS,
 * WITHOUT WARRANTIES OR CONDITIONS OF ANY KIND, either express or implied.
 * See the License for the specific language governing permissions and
 * limitations under the License.
 */

#include "mrc/coroutines/sync_wait.hpp"
#include "mrc/coroutines/task.hpp"
#include "mrc/coroutines/task_container.hpp"
#include "mrc/coroutines/test_scheduler.hpp"

#include <gtest/gtest.h>

<<<<<<< HEAD
#include <chrono>
#include <coroutine>
#include <memory>
#include <vector>
=======
#include <chrono>     // for time_point, duration
#include <coroutine>  // for coroutine_handle, suspe...
#include <memory>
#include <ratio>  // for ratio
#include <thread>
#include <vector>  // for vector
>>>>>>> 4c846707

class TestCoroTaskContainer : public ::testing::Test
{};

TEST_F(TestCoroTaskContainer, LifeCycle) {}

TEST_F(TestCoroTaskContainer, MaxSimultaneousTasks)
{
    using namespace std::chrono_literals;

    auto on             = std::make_shared<mrc::coroutines::TestScheduler>();
    auto task_container = mrc::coroutines::TaskContainer(on, 2);

    auto start_time = on->time();

    std::vector<std::chrono::time_point<std::chrono::steady_clock>> execution_times;

    auto delay = [](std::shared_ptr<mrc::coroutines::TestScheduler> on,
                    std::vector<std::chrono::time_point<std::chrono::steady_clock>>& execution_times)
        -> mrc::coroutines::Task<> {
        co_await on->yield_for(100ms);
        execution_times.emplace_back(on->time());
    };

    std::vector<std::thread> threads;

    for (auto i = 0; i < 4; i++)
    {
        threads.emplace_back([&]() {
            for (auto i = 0; i < 4; i++)
            {
                task_container.start(delay(on, execution_times));
            }
        });
    }

    for (auto& thread : threads)
    {
        thread.join();
    }

    auto task = task_container.garbage_collect_and_yield_until_empty();

    task.resume();

    while (on->resume_next()) {}

    mrc::coroutines::sync_wait(task);

    ASSERT_EQ(execution_times.size(), threads.size() * 4);

    for (auto i = 0; i < execution_times.size(); i++)
    {
        ASSERT_EQ(execution_times[i], start_time + (i / 2 + 1) * 100ms);
    }
}<|MERGE_RESOLUTION|>--- conflicted
+++ resolved
@@ -22,19 +22,10 @@
 
 #include <gtest/gtest.h>
 
-<<<<<<< HEAD
 #include <chrono>
 #include <coroutine>
 #include <memory>
 #include <vector>
-=======
-#include <chrono>     // for time_point, duration
-#include <coroutine>  // for coroutine_handle, suspe...
-#include <memory>
-#include <ratio>  // for ratio
-#include <thread>
-#include <vector>  // for vector
->>>>>>> 4c846707
 
 class TestCoroTaskContainer : public ::testing::Test
 {};
