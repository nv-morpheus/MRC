--- conflicted
+++ resolved
@@ -32,15 +32,7 @@
     uses: ./.github/workflows/ci_pipe.yml
     with:
       run_check: ${{ startsWith(github.ref_name, 'pull-request/') }}
-<<<<<<< HEAD
       run_package_conda: ${{ !startsWith(github.ref_name, 'pull-request/') }}
-      container: nvcr.io/ea-nvidia-morpheus/morpheus:mrc-ci-driver-221128
-      test_container: nvcr.io/ea-nvidia-morpheus/morpheus:mrc-ci-base-221128
-=======
-      run_package_conda: ${{ startsWith(github.ref_name, 'branch-') }}
-      container: nvcr.io/ea-nvidia-morpheus/morpheus:mrc-ci-driver-221130
-      test_container: nvcr.io/ea-nvidia-morpheus/morpheus:mrc-ci-base-221130
->>>>>>> 2598295f
     secrets:
       CODECOV_TOKEN: ${{ secrets.CODECOV_TOKEN }}
       CONDA_TOKEN: ${{ secrets.CONDA_TOKEN }}
