--- conflicted
+++ resolved
@@ -32,15 +32,9 @@
     uses: ./.github/workflows/ci_pipe.yml
     with:
       run_check: ${{ startsWith(github.ref_name, 'pull-request/') }}
-<<<<<<< HEAD
       run_package_conda: ${{ !startsWith(github.ref_name, 'pull-request/') }}
-      container: nvcr.io/ea-nvidia-morpheus/morpheus:srf-ci-driver-221103
-      test_container: nvcr.io/ea-nvidia-morpheus/morpheus:srf-ci-base-221103
-=======
-      run_package_conda: ${{ startsWith(github.ref_name, 'branch-') }}
       container: nvcr.io/ea-nvidia-morpheus/morpheus:mrc-ci-driver-221128
       test_container: nvcr.io/ea-nvidia-morpheus/morpheus:mrc-ci-base-221128
->>>>>>> edf83627
     secrets:
       CODECOV_TOKEN: ${{ secrets.CODECOV_TOKEN }}
       CONDA_TOKEN: ${{ secrets.CONDA_TOKEN }}
