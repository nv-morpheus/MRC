# SPDX-FileCopyrightText: Copyright (c) 2022, NVIDIA CORPORATION & AFFILIATES. All rights reserved.
# SPDX-License-Identifier: Apache-2.0
#
# Licensed under the Apache License, Version 2.0 (the "License");
# you may not use this file except in compliance with the License.
# You may obtain a copy of the License at
#
# http://www.apache.org/licenses/LICENSE-2.0
#
# Unless required by applicable law or agreed to in writing, software
# distributed under the License is distributed on an "AS IS" BASIS,
# WITHOUT WARRANTIES OR CONDITIONS OF ANY KIND, either express or implied.
# See the License for the specific language governing permissions and
# limitations under the License.

name: Build pull request
run-name: Build pull request

on:
  push:
    branches:
      - 'pull-request/**'
      - "branch-*"

# This allows a subsequently queued workflow run to interrupt previous runs
concurrency:
  group: '${{ github.workflow }} @ ${{ github.event.pull_request.head.label || github.head_ref || github.ref }}'
  cancel-in-progress: true

jobs:
<<<<<<< HEAD
  ci_pipe:
    uses: ./.github/workflows/ci_pipe.yml
    with:
      run_check: ${{ startsWith(github.ref_name, 'pull-request/') }}
      run_package_conda: ${{ startsWith(github.ref_name, 'branch-') }}
      container: nvcr.io/ea-nvidia-morpheus/morpheus:srf-ci-driver-221102
      test_container: nvcr.io/ea-nvidia-morpheus/morpheus:srf-ci-base-221102
    secrets:
      GHA_AWS_ACCESS_KEY_ID: ${{ secrets.GHA_AWS_ACCESS_KEY_ID }}
      GHA_AWS_SECRET_ACCESS_KEY: ${{ secrets.GHA_AWS_SECRET_ACCESS_KEY }}
      NGC_API_KEY: ${{ secrets.NGC_API_KEY }}
=======
  check:
    if: ${{ startsWith(github.ref_name, 'pull-request/') }}
    name: Check
    runs-on: [self-hosted, linux, amd64, cpu4]
    timeout-minutes: 60
    container:
      image: gpuci/rapidsai-driver:21.10-cuda11.4-devel-ubuntu20.04-py3.8
    strategy:
      fail-fast: true

    steps:
      - name: Checkout
        uses: actions/checkout@v3
        with:
          lfs: false
          path: 'srf'
          fetch-depth: 0

      - name: Check
        shell: bash
        run: ./srf/ci/scripts/github/checks.sh

  build:
    name: Build
    runs-on: [self-hosted, linux, amd64, cpu16]
    timeout-minutes: 60
    container:
      image: gpuci/rapidsai-driver:21.10-cuda11.4-devel-ubuntu20.04-py3.8
    strategy:
      fail-fast: true
      matrix:
        build_cc: ["gcc", "gcc-coverage", "clang"]

    steps:
      - name: Checkout
        uses: actions/checkout@v3
        with:
          lfs: false
          path: 'srf'

      - name: Build:linux:x86_64
        shell: bash
        env:
          BUILD_CC: ${{ matrix.build_cc }}
        run: ./srf/ci/scripts/github/build.sh

  test:
    name: Test
    needs: [build]
    runs-on: [self-hosted, linux, amd64, gpu-v100-495-1]
    timeout-minutes: 60
    container:
      image: gpuci/rapidsai:21.10-cuda11.4-devel-ubuntu20.04-py3.8
      options: --cap-add=sys_nice
      env:
        NVIDIA_VISIBLE_DEVICES: ${{ env.NVIDIA_VISIBLE_DEVICES }}
        PARALLEL_LEVEL: '10'
    strategy:
      fail-fast: true
      matrix:
        build_cc: ["gcc", "gcc-coverage"]

    steps:
      - name: Checkout
        uses: actions/checkout@v3
        with:
          lfs: false
          path: 'srf'

      - name: Test:linux:x86_64
        shell: bash
        env:
          BUILD_CC: ${{ matrix.build_cc }}
          CODECOV_TOKEN: ${{ secrets.CODECOV_TOKEN }}
        run: ./srf/ci/scripts/github/test.sh

  documentation:
    name: Documentation
    needs: [build]
    runs-on: [self-hosted, linux, amd64, cpu4]
    timeout-minutes: 60
    container:
      image: gpuci/rapidsai-driver:21.10-cuda11.4-devel-ubuntu20.04-py3.8
    strategy:
      fail-fast: true

    steps:
      - name: Checkout
        uses: actions/checkout@v3
        with:
          lfs: false
          path: 'srf'

      - name: build_docs
        shell: bash
        run: ./srf/ci/scripts/github/docs.sh

  benchmark:
    name: Benchmark
    needs: [build]
    runs-on: [self-hosted, linux, amd64, cpu4]
    timeout-minutes: 60
    container:
      image: gpuci/rapidsai-driver:21.10-cuda11.4-devel-ubuntu20.04-py3.8
      options: --cap-add=sys_nice
    strategy:
      fail-fast: true

    steps:
      - name: Checkout
        uses: actions/checkout@v3
        with:
          lfs: false
          path: 'srf'

      - name: pre_benchmark
        shell: bash
        run: ./srf/ci/scripts/github/pre_benchmark.sh
      - name: benchmark
        shell: bash
        run: ./srf/ci/scripts/github/benchmark.sh
      - name: post_benchmark
        shell: bash
        run: ./srf/ci/scripts/github/benchmark.sh


  package:
    name: Package
    if: ${{ startsWith(github.ref_name, 'branch-') }}
    needs: [benchmark, documentation, test]
    runs-on: [self-hosted, linux, amd64, cpu16]
    timeout-minutes: 60
    container:
      image: gpuci/rapidsai-driver:21.10-cuda11.4-devel-ubuntu20.04-py3.8
    strategy:
      fail-fast: true

    steps:
      - name: Checkout
        uses: actions/checkout@v3
        with:
          lfs: false
          path: 'srf'
          fetch-depth: 0

      - name: conda
        shell: bash
        env:
          CONDA_TOKEN: "${{ secrets.CONDA_TOKEN }}"
        run: ./srf/ci/scripts/github/conda.sh
>>>>>>> 827ff38d
<|MERGE_RESOLUTION|>--- conflicted
+++ resolved
@@ -28,7 +28,6 @@
   cancel-in-progress: true
 
 jobs:
-<<<<<<< HEAD
   ci_pipe:
     uses: ./.github/workflows/ci_pipe.yml
     with:
@@ -37,158 +36,8 @@
       container: nvcr.io/ea-nvidia-morpheus/morpheus:srf-ci-driver-221102
       test_container: nvcr.io/ea-nvidia-morpheus/morpheus:srf-ci-base-221102
     secrets:
+      CODECOV_TOKEN: ${{ secrets.CODECOV_TOKEN }}
+      CONDA_TOKEN: ${{ secrets.CONDA_TOKEN }}
       GHA_AWS_ACCESS_KEY_ID: ${{ secrets.GHA_AWS_ACCESS_KEY_ID }}
       GHA_AWS_SECRET_ACCESS_KEY: ${{ secrets.GHA_AWS_SECRET_ACCESS_KEY }}
-      NGC_API_KEY: ${{ secrets.NGC_API_KEY }}
-=======
-  check:
-    if: ${{ startsWith(github.ref_name, 'pull-request/') }}
-    name: Check
-    runs-on: [self-hosted, linux, amd64, cpu4]
-    timeout-minutes: 60
-    container:
-      image: gpuci/rapidsai-driver:21.10-cuda11.4-devel-ubuntu20.04-py3.8
-    strategy:
-      fail-fast: true
-
-    steps:
-      - name: Checkout
-        uses: actions/checkout@v3
-        with:
-          lfs: false
-          path: 'srf'
-          fetch-depth: 0
-
-      - name: Check
-        shell: bash
-        run: ./srf/ci/scripts/github/checks.sh
-
-  build:
-    name: Build
-    runs-on: [self-hosted, linux, amd64, cpu16]
-    timeout-minutes: 60
-    container:
-      image: gpuci/rapidsai-driver:21.10-cuda11.4-devel-ubuntu20.04-py3.8
-    strategy:
-      fail-fast: true
-      matrix:
-        build_cc: ["gcc", "gcc-coverage", "clang"]
-
-    steps:
-      - name: Checkout
-        uses: actions/checkout@v3
-        with:
-          lfs: false
-          path: 'srf'
-
-      - name: Build:linux:x86_64
-        shell: bash
-        env:
-          BUILD_CC: ${{ matrix.build_cc }}
-        run: ./srf/ci/scripts/github/build.sh
-
-  test:
-    name: Test
-    needs: [build]
-    runs-on: [self-hosted, linux, amd64, gpu-v100-495-1]
-    timeout-minutes: 60
-    container:
-      image: gpuci/rapidsai:21.10-cuda11.4-devel-ubuntu20.04-py3.8
-      options: --cap-add=sys_nice
-      env:
-        NVIDIA_VISIBLE_DEVICES: ${{ env.NVIDIA_VISIBLE_DEVICES }}
-        PARALLEL_LEVEL: '10'
-    strategy:
-      fail-fast: true
-      matrix:
-        build_cc: ["gcc", "gcc-coverage"]
-
-    steps:
-      - name: Checkout
-        uses: actions/checkout@v3
-        with:
-          lfs: false
-          path: 'srf'
-
-      - name: Test:linux:x86_64
-        shell: bash
-        env:
-          BUILD_CC: ${{ matrix.build_cc }}
-          CODECOV_TOKEN: ${{ secrets.CODECOV_TOKEN }}
-        run: ./srf/ci/scripts/github/test.sh
-
-  documentation:
-    name: Documentation
-    needs: [build]
-    runs-on: [self-hosted, linux, amd64, cpu4]
-    timeout-minutes: 60
-    container:
-      image: gpuci/rapidsai-driver:21.10-cuda11.4-devel-ubuntu20.04-py3.8
-    strategy:
-      fail-fast: true
-
-    steps:
-      - name: Checkout
-        uses: actions/checkout@v3
-        with:
-          lfs: false
-          path: 'srf'
-
-      - name: build_docs
-        shell: bash
-        run: ./srf/ci/scripts/github/docs.sh
-
-  benchmark:
-    name: Benchmark
-    needs: [build]
-    runs-on: [self-hosted, linux, amd64, cpu4]
-    timeout-minutes: 60
-    container:
-      image: gpuci/rapidsai-driver:21.10-cuda11.4-devel-ubuntu20.04-py3.8
-      options: --cap-add=sys_nice
-    strategy:
-      fail-fast: true
-
-    steps:
-      - name: Checkout
-        uses: actions/checkout@v3
-        with:
-          lfs: false
-          path: 'srf'
-
-      - name: pre_benchmark
-        shell: bash
-        run: ./srf/ci/scripts/github/pre_benchmark.sh
-      - name: benchmark
-        shell: bash
-        run: ./srf/ci/scripts/github/benchmark.sh
-      - name: post_benchmark
-        shell: bash
-        run: ./srf/ci/scripts/github/benchmark.sh
-
-
-  package:
-    name: Package
-    if: ${{ startsWith(github.ref_name, 'branch-') }}
-    needs: [benchmark, documentation, test]
-    runs-on: [self-hosted, linux, amd64, cpu16]
-    timeout-minutes: 60
-    container:
-      image: gpuci/rapidsai-driver:21.10-cuda11.4-devel-ubuntu20.04-py3.8
-    strategy:
-      fail-fast: true
-
-    steps:
-      - name: Checkout
-        uses: actions/checkout@v3
-        with:
-          lfs: false
-          path: 'srf'
-          fetch-depth: 0
-
-      - name: conda
-        shell: bash
-        env:
-          CONDA_TOKEN: "${{ secrets.CONDA_TOKEN }}"
-        run: ./srf/ci/scripts/github/conda.sh
->>>>>>> 827ff38d
+      NGC_API_KEY: ${{ secrets.NGC_API_KEY }}