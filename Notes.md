- System
  - Needed by all
- Runnable
  - One per host partition
  - Needs ref to system and index
- UCX
  - One per flattened partition
  - Needs network task queue from System host partition
- Host
  - One per host partition
  - Needs matching runnable
  - Needs `ucx::RegistrationCallbackBuilder` which gets added to matching UCX resource
- Device
  - One per device partition
  - Needs matching runnable
  - Optional
- Network
  - One per flattened partition
  - Needs matching runnable
  - Needs matching UCX
  - Needs matching host partition
- Partition Resources
  - One per flattened partition
  - Needs matching runnable
  - Needs matching host resources
  - Needs matching device resources
  - Needs matching network resources


1. Runtime object will do the following
   1. Construct `Runtime` from `System` object
   2. Holds onto `System` object
   3. Creates internal `RuntimeResources` object (aka `resources::Manager`)
   4. Creates Control Plane service if needed
   5. Acts as root manager object
2. Runtime initialization process
   1. Create Control plane server if needed (not part of the resources object anymore)
   2. Creates the Control plane client
      1. This may need a root Fiber queue
   3. [Optional] Can establish connection to client to get cloud topology information
      1. TBD, lets just use the functionality there now
   4. Initializes the `RuntimeResources`
      1. This builds the host/device/network resources as needed for each partition
   5. Creates the `SegmentsManager` for each partition
      1. Each `SegmentsManager` managest the lifetime of each partition
      2. Including registering, activating, unregistering each worker
      3. `SegmentsManager` holds onto the data plane pieces


Hierarchy
- Executor
  - Runtime/Connection
    - Partition/Worker
      - Segments
    - Pipelines
      - Manifolds


Other Notes:
- Pipelines/Manifolds will be created on-demand
  - Meaning, they will only be created once there is a segment to start that requests it
- Egress ports
  - Will be converted to pull-based queues
    - Downstream ingress ports will need to have a progress engine to pull from

Resources functionality:
- `system::Options`
  - Configurable options that can be specified by the user
- `system::System`
  - Uses the `system::Options` to configure the system
  - Describes the available hardware
  - Configures the default partition layout
- `system::SystemProvider`
  - Returns a `system::System` object
- `system::ThreadingResources`
  - Created with a `system::SystemProvider`
  - Manages creating all threads/fibers
    - Stores any thread initializers/finalizers
  - Holds onto the ThreadManager/FiberManager
  - `FiberManager`
    - For system cpuset, create a thread on each cpu and set up `FiberTaskQueue` on each
- `resources::SystemResources`
  - Created with a `system::SystemProvider`
  - Creates or uses `system::ThreadingResources`
  - Generates resource objects from the partition info in `system::System`
    - Create resources for runnable, host, device, ucx, and network
    - Creates a root `IResources` object with the full cpuset
      - Adds the root `RunnableResources`
    - Create child partition `IResources` object called `PartitionResources`
- `resources::PartitionResources`
  - Inherits from `IResources`
  - Created using
- `runtime::Runtime`
  - Created with `resources::SystemResources`
  - Begins service startup procedure
    - Creates `control_plane::Server`
    - Creates `control_plane::Client`
    - Creates `PipelineManager` <== Seems out of place
  - Creats the child `runtime::PartitionRuntime` object
    - Adds each as a child service

Resources:
- `IResources`
  - `runnable()`
    - `main()`
      - For enqueuing fiber work
    -


## Data Plane

<<<<<<< HEAD
=======
Existing Objects:
>>>>>>> 37df6a5a
- `IStorage`
  - Allows access to chunks of memory
  - Holds memory as "objects"
- `IEncodableStorage`
  - Interface which allows you to write memory into the `IStorage`
- `IDecodableStorage`
  - Interface which allows you to read memory from `IStorage`
- `ICodableStorage` : `IDecodableStorage`, `IEncodableStorage`
  - Both readable and writable from `IStorage`
- `EncodedStorage`
  - Object which holds onto an `IDecodableStorage` so you can read from it
  - Usually, this is created via an encoding process and is read-only
- `EncodedObject<T>` : `EncodedStorage`
  - Typed version of `EncodedStorage`.
  - Handles calling `mrc::codable::encode(object, *storage);` for you with the supplied object type

<<<<<<< HEAD
=======
New Object Ideas:
- `IDescriptor`
  - Descriptor is an object which holds a piece of data. That data can either be:
    - In memory already as a type T, ready to be retrieved
    - Can be encoded into a storage object (i.e. just pulled from UCX)
  - Purpose of this object is to facilitate the lifetime of data as it moves between segments
    - When you create a `IDescriptor` you are transferring ownership of that piece of data
    - Ownership of the object can be transferred out of the `IDescriptor` by retrieving the storage object backing the
      data
      - Retrieving the storage can be triggered by either accessing the value locally, or by accessing the storage
        object (for remote)
  - `std::unique_ptr<IDecodableStorage> get_storage() = 0`
    - Gets the storage associated with this descriptor.
    - When called, the storage is moved out of the `IDescriptor` and it no longer has any data associated with it
  - `T decode<T>()`
    - Allows you to retrieve the value from the storage on a type erased object
    - calls `get_storage()` internally
- `RemoteDescriptor: IDescriptor`
  - Came from UCX. Holds onto some `DecodableStorageView` for accessing data
- `Descriptor<T>: IDescriptor`
  - Typed version of `IDescriptor
  - `T get_value() = 0`
    - Falls back to `this->decode<T>()`
- `ResidentDescriptor<T>: Descriptor<T>`
  - Used for local segment->segment connections
  - Holds onto a piece of data `T` and returns it directly when `get_value` is called
  - Can also serialize it on demand if `get_storage` is called
- `CodedDescriptor<T>: Descriptor<T>`
  - Used for remote segment->segment connections
  - Transferrs ownership of T immediately to a storage object


>>>>>>> 37df6a5a
Steps for the Publisher:
1. Encoding from `T` -> `EncodedStorage`
   1. Requires getting a `CodableStorage` object before encoding
   2. `CodableStorage` object requires a partition runtime to get the UCX `registration_cache()`
   3. For `Publisher<T>` this runs without a progress engine using the thread of the caller
   4. Pushes output into a channel on the `PublisherService`
2. From `EncdedStorage` -> `RemoteDescriptor`
   1. Uses the `RemoteDescriptorManager` to handle the conversion
   2. Runs on the `main` engine of a partition
3. From `RemoteDescriptor` -> `RemoteDescriptorMessage`
   1. Combining a `RemoteDescriptor` with a tag and a UCX `Endpoint`
   2. Runs on the `main` engine of a partition in the same thread as the previous step
   3. Pushes output into a channel on the `DataPlaneClient`
4. From `RemoteDescriptorMessage` -> `Request`
   1. Takes the message and actually writes it to UCX
   2. Runs on the `mrc_network` engine of a partition
   3. Awaits for completion before returning
   4. The progress engine for this step usually has 16+ progress engines running on 1 thread

Steps for the Subscriber:
1. UCX Worker creates a `TransientBuffer` with the data
   1. Pushes output to a router a `std::pair<tag, TransientBuffer>` called `deserialize_source()` on `DataPlaneServer`
   2. Runs on the `mrc_network` engine of a partition
   3. Output lands in a channel on the `SubscriberService`
2. From `TransientBuffer` -> `RemoteDescriptor`
   1. Converts the buffer into a RemoteDescriptor proto
   2. Releases the buffer to be reused
   3. Converts the RemoteDescriptor proto into a `RemoteDescriptor` via the `RemoteDescriptorManager`
   4. Runs on the `main` engine of a partition
3. From `RemoteDescriptor` -> `T`
   1. Via `RemoteDescriptor::decode<T>()`
<<<<<<< HEAD
   2. Runs on the calling thread from the `Subscriber<T>`
=======
   2. Runs on the calling thread from the `Subscriber<T>`


Publisher<T> Data Path:
 * `T` -> `CodedDescriptor<T>` -> `LocalDescriptorHandle` -> `DescriptorMessage` -> `protos::RemoteDescriptor` -> `TransientBuffer` -> Data Plane Tagged Send
 * `T` -> `CodedDescriptor<T>`
   * Creates the encoding on the egress thread
 * `CodedDescriptor<T>` -> `LocalDescriptorHandle`
   * Registers the `CodedDescriptor<T>` with the Remote Descriptor Manager to track tokens and lifetime
   * Returns a `LocalDescriptorHandle` which tracks an internal `Storage` and can be turned into a Protobuf
 * `LocalDescriptorHandle` -> `DescriptorMessage`
   * Pairs the descriptor handle with a destination
 * `DescriptorMessage` -> `protos::RemoteDescriptor`
   * extracts the protobuf from the `LocalDescriptorHandle` (releasing it from tracking the `Storage` lifetime)
 *
 *
 * Subscriber<T> Data Path:
 * Data Plane Tagged Received -> Transient Buffer -> RemoteDescriptor -> Subscriber/Source<T> ->
>>>>>>> 37df6a5a
<|MERGE_RESOLUTION|>--- conflicted
+++ resolved
@@ -109,10 +109,7 @@
 
 ## Data Plane
 
-<<<<<<< HEAD
-=======
 Existing Objects:
->>>>>>> 37df6a5a
 - `IStorage`
   - Allows access to chunks of memory
   - Holds memory as "objects"
@@ -129,8 +126,6 @@
   - Typed version of `EncodedStorage`.
   - Handles calling `mrc::codable::encode(object, *storage);` for you with the supplied object type
 
-<<<<<<< HEAD
-=======
 New Object Ideas:
 - `IDescriptor`
   - Descriptor is an object which holds a piece of data. That data can either be:
@@ -163,7 +158,6 @@
   - Transferrs ownership of T immediately to a storage object
 
 
->>>>>>> 37df6a5a
 Steps for the Publisher:
 1. Encoding from `T` -> `EncodedStorage`
    1. Requires getting a `CodableStorage` object before encoding
@@ -195,9 +189,6 @@
    4. Runs on the `main` engine of a partition
 3. From `RemoteDescriptor` -> `T`
    1. Via `RemoteDescriptor::decode<T>()`
-<<<<<<< HEAD
-   2. Runs on the calling thread from the `Subscriber<T>`
-=======
    2. Runs on the calling thread from the `Subscriber<T>`
 
 
@@ -215,5 +206,4 @@
  *
  *
  * Subscriber<T> Data Path:
- * Data Plane Tagged Received -> Transient Buffer -> RemoteDescriptor -> Subscriber/Source<T> ->
->>>>>>> 37df6a5a
+ * Data Plane Tagged Received -> Transient Buffer -> RemoteDescriptor -> Subscriber/Source<T> ->