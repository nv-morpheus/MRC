# SPDX-FileCopyrightText: Copyright (c) 2022, NVIDIA CORPORATION & AFFILIATES. All rights reserved.
# SPDX-License-Identifier: Apache-2.0
#
# Licensed under the Apache License, Version 2.0 (the "License");
# you may not use this file except in compliance with the License.
# You may obtain a copy of the License at
#
# http://www.apache.org/licenses/LICENSE-2.0
#
# Unless required by applicable law or agreed to in writing, software
# distributed under the License is distributed on an "AS IS" BASIS,
# WITHOUT WARRANTIES OR CONDITIONS OF ANY KIND, either express or implied.
# See the License for the specific language governing permissions and
# limitations under the License.

c_compiler_version:
  - 12.1

cxx_compiler_version:
  - 12.1

cuda_compiler:
  - cuda-nvcc

cuda_compiler_version:
<<<<<<< HEAD
  - 12.1
=======
  - 12.5
>>>>>>> cef7f0bf

python:
  - 3.10

# Setup the dependencies to build with multiple versions of RAPIDS
rapids_version: # Keep around compatibility with current version -2
<<<<<<< HEAD
  - 24.02
=======
  - 24.10
>>>>>>> cef7f0bf
<|MERGE_RESOLUTION|>--- conflicted
+++ resolved
@@ -23,19 +23,11 @@
   - cuda-nvcc
 
 cuda_compiler_version:
-<<<<<<< HEAD
-  - 12.1
-=======
   - 12.5
->>>>>>> cef7f0bf
 
 python:
   - 3.10
 
 # Setup the dependencies to build with multiple versions of RAPIDS
 rapids_version: # Keep around compatibility with current version -2
-<<<<<<< HEAD
-  - 24.02
-=======
-  - 24.10
->>>>>>> cef7f0bf
+  - 24.10