--- conflicted
+++ resolved
@@ -17,13 +17,13 @@
 
 
 ARG FROM_IMAGE="rapidsai/ci-conda"
-ARG CUDA_VER=12.0.0
+ARG CUDA_VER=12.1.0
 ARG LINUX_DISTRO=ubuntu
 ARG LINUX_VER=20.04
 ARG PYTHON_VER=3.10
 
 # ============= base ===================
-FROM ${FROM_IMAGE}:cuda12.0.0-ubuntu20.04-py3.10 AS base
+FROM ${FROM_IMAGE}:cuda12.1.0-ubuntu20.04-py3.10 AS base
 
 ARG PROJ_NAME=mrc
 ARG USERNAME=morpheus
@@ -39,23 +39,19 @@
     sudo && \
     rm -rf /var/lib/apt/lists/*
 
-<<<<<<< HEAD
-COPY ./conda/environments/all_cuda-120_arch-x86_64.yaml /opt/mrc/conda/environments/all_cuda-120_arch-x86_64.yaml
-=======
 # create a user inside the container
 RUN useradd --uid $USER_UID --gid $USER_GID -m $USERNAME && \
     usermod --shell /bin/bash $USERNAME && \
     echo $USERNAME ALL=\(root\) NOPASSWD:ALL > /etc/sudoers.d/$USERNAME && \
     chmod 0440 /etc/sudoers.d/$USERNAME
 
-COPY ./conda/environments/all_cuda-118_arch-x86_64.yaml /opt/mrc/conda/environments/all_cuda-118_arch-x86_64.yaml
->>>>>>> 75e43dd9
+COPY ./conda/environments/all_cuda-121_arch-x86_64.yaml /opt/mrc/conda/environments/all_cuda-121_arch-x86_64.yaml
 
 RUN --mount=type=cache,target=/opt/conda/pkgs,sharing=locked \
     echo "create env: ${PROJ_NAME}" && \
     sudo -g conda -u $USERNAME \
     CONDA_ALWAYS_YES=true \
-    /opt/conda/bin/mamba env create -q -n ${PROJ_NAME} --file /opt/mrc/conda/environments/all_cuda-120_arch-x86_64.yaml && \
+    /opt/conda/bin/mamba env create -q -n ${PROJ_NAME} --file /opt/mrc/conda/environments/all_cuda-121_arch-x86_64.yaml && \
     chmod -R a+rwX /opt/conda && \
     rm -rf /tmp/conda
 
