--- conflicted
+++ resolved
@@ -62,15 +62,9 @@
           - gxx=11.2
           - libgrpc=1.59
           - libhwloc=2.9.2
-<<<<<<< HEAD
-          - libxml2=2.11.6 # 2.12 has a bug preventing round-trip serialization in hwloc
-          - librmm=23.06
-          - ninja=1.10
-=======
           - librmm=24.02
           - libxml2=2.11.6 # 2.12 has a bug preventing round-trip serialization in hwloc
           - ninja=1.11
->>>>>>> 00dfd7bb
           - nlohmann_json=3.9
           - numactl-libs-cos7-x86_64
           - pkg-config=0.29
@@ -99,9 +93,6 @@
           - libclang=16
           - llvmdev=16
           - yapf
-          - pip
-          - pip:
-              - rapids-dependency-file-generator
 
   code_style:
     common:
