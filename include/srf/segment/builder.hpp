--- conflicted
+++ resolved
@@ -24,29 +24,17 @@
 #include "srf/node/rx_node.hpp"
 #include "srf/node/rx_sink.hpp"
 #include "srf/node/rx_source.hpp"
-<<<<<<< HEAD
+#include "srf/runnable/context.hpp"
 #include "srf/node/sink_properties.hpp"    // IWYU pragma: keep
 #include "srf/node/source_properties.hpp"  // IWYU pragma: keep
-#include "srf/runnable/context.hpp"        // IWYU pragma: keep
 #include "srf/runnable/launchable.hpp"     // IWYU pragma: keep
 #include "srf/runnable/runnable.hpp"       // IWYU pragma: keep
 #include "srf/segment/component.hpp"       // IWYU pragma: keep
 #include "srf/segment/egress_port.hpp"     // IWYU pragma: keep
 #include "srf/segment/forward.hpp"         // IWYU pragma: keep
+#include "srf/segment/ingress_port.hpp"    // IWYU pragma: keep
 #include "srf/segment/object.hpp"          // IWYU pragma: keep
 #include "srf/segment/runnable.hpp"        // IWYU pragma: keep
-=======
-#include "srf/node/sink_properties.hpp"
-#include "srf/node/source_properties.hpp"
-#include "srf/runnable/launchable.hpp"
-#include "srf/runnable/runnable.hpp"
-#include "srf/segment/component.hpp"
-#include "srf/segment/egress_port.hpp"
-#include "srf/segment/forward.hpp"
-#include "srf/segment/ingress_port.hpp"
-#include "srf/segment/object.hpp"
-#include "srf/segment/runnable.hpp"
->>>>>>> b6744a97
 #include "srf/utils/macros.hpp"
 
 #include <boost/hana.hpp>  // IWYU pragma: keep
