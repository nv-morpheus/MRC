/**
 * SPDX-FileCopyrightText: Copyright (c) 2021-2022, NVIDIA CORPORATION & AFFILIATES. All rights reserved.
 * SPDX-License-Identifier: Apache-2.0
 *
 * Licensed under the Apache License, Version 2.0 (the "License");
 * you may not use this file except in compliance with the License.
 * You may obtain a copy of the License at
 *
 * http://www.apache.org/licenses/LICENSE-2.0
 *
 * Unless required by applicable law or agreed to in writing, software
 * distributed under the License is distributed on an "AS IS" BASIS,
 * WITHOUT WARRANTIES OR CONDITIONS OF ANY KIND, either express or implied.
 * See the License for the specific language governing permissions and
 * limitations under the License.
 */

#pragma once

<<<<<<< HEAD
#include <srf/memory/buffer.hpp>
#include <srf/memory/memory_kind.hpp>
=======
#include "srf/memory/blob.hpp"
#include "srf/memory/buffer.hpp"
#include "srf/memory/memory_kind.hpp"
>>>>>>> d6b51a2f

#include <glog/logging.h>

#include <cstddef>  // for size_t

namespace srf::memory {

class block;

/**
 * @brief Generic container for holding the address to a const memory block.
 *
 * Minimum description of a block of contiguous memory / bytes with a specified type of memory.
 *
 * const_block is a copyable and does not own the described memory block.
 */
class const_block  // NOLINT
{
  public:
    const_block()          = default;
    virtual ~const_block() = default;

    /**
     * @brief Construct a new const_block object from a raw pointer and details
     *
     * @param data
     * @param bytes
     * @param kind
     */
    const_block(void* data, std::size_t bytes, memory_kind kind);

    /**
     * @brief Construct a new const_block object from a const raw pointer and details
     *
     * @param data
     * @param bytes
     * @param kind
     */
    const_block(const void* data, std::size_t bytes, memory_kind kind);

    /**
     * @brief Construct a const_block from a blob
     *
     * @param blob
     */
    // const_block(const blob& blob) : m_data(const_cast<void*>(blob.data())), m_bytes(blob.bytes()), m_kind(blob.kind())
    // {
    //     CHECK(operator bool());
    // }

    /**
     * @brief Construct a const_block from a buffer
     *
     * @tparam Properties
     * @param buffer
     */
    const_block(const buffer& buffer) :
      m_data(const_cast<void*>(buffer.data())),
      m_bytes(buffer.bytes()),
      m_kind(buffer.kind())
    {
        CHECK(operator bool());
    }

    /**
     * @brief Constant pointer to the start of the memory block
     *
     * @return const void*
     */
    const void* data() const;

    /**
     * @brief Number of bytes, i.e. the capacity of the memory block
     *
     * @return std::size_t
     */
    std::size_t bytes() const;

    /**
     * @brief Type of memory described by the block
     *
     * @return memory_kind
     */
    memory_kind kind() const;

    /**
     * @brief Returns true if the memory block is empty
     *
     * A memory block is empty if it does not hold a backing storage object or
     * if that backing storage object points to nullptr and is of size zero.
     *
     * @return true
     * @return false
     */
    bool empty() const;

    /**
     * @brief bool operator, returns true if the view is backed by some storage whose
     *        block has a valid starting address and a specified size.
     *
     * @return true
     * @return false
     */
    operator bool() const;

  private:
    void* m_data{nullptr};
    std::size_t m_bytes{0UL};
    memory_kind m_kind{memory_kind::none};

    friend block;
};

/**
 * @brief Generic container for holding the address to a mutable memory block.
 *
 * Minimum description of a block of contiguous memory / bytes with a specified type of memory.
 *
 * block is a copyable and does not own the described memory block.
 */
class block : public const_block
{
  public:
    using const_block::const_block;

    /**
     * @brief
     *
     * @return void*
     */
    void* data();
};

}  // namespace srf::memory<|MERGE_RESOLUTION|>--- conflicted
+++ resolved
@@ -17,14 +17,8 @@
 
 #pragma once
 
-<<<<<<< HEAD
-#include <srf/memory/buffer.hpp>
-#include <srf/memory/memory_kind.hpp>
-=======
-#include "srf/memory/blob.hpp"
 #include "srf/memory/buffer.hpp"
 #include "srf/memory/memory_kind.hpp"
->>>>>>> d6b51a2f
 
 #include <glog/logging.h>
 
@@ -70,7 +64,8 @@
      *
      * @param blob
      */
-    // const_block(const blob& blob) : m_data(const_cast<void*>(blob.data())), m_bytes(blob.bytes()), m_kind(blob.kind())
+    // const_block(const blob& blob) : m_data(const_cast<void*>(blob.data())), m_bytes(blob.bytes()),
+    // m_kind(blob.kind())
     // {
     //     CHECK(operator bool());
     // }
