# SPDX-FileCopyrightText: Copyright (c) 2021-2022, NVIDIA CORPORATION & AFFILIATES. All rights reserved.
# SPDX-License-Identifier: Apache-2.0
#
# Licensed under the Apache License, Version 2.0 (the "License");
# you may not use this file except in compliance with the License.
# You may obtain a copy of the License at
#
# http://www.apache.org/licenses/LICENSE-2.0
#
# Unless required by applicable law or agreed to in writing, software
# distributed under the License is distributed on an "AS IS" BASIS,
# WITHOUT WARRANTIES OR CONDITIONS OF ANY KIND, either express or implied.
# See the License for the specific language governing permissions and
# limitations under the License.

import dataclasses

<<<<<<< HEAD
import srf
import srf.core.node
import srf.tests.test_edges_cpp as m
=======
import mrc
import mrc.tests.test_edges_cpp as m
>>>>>>> c40154c5


def test_connect_cpp_edges():

    def segment_init(seg: mrc.Builder):
        source = m.SourceDerivedB(seg, "source")

        node = m.NodeBase(seg, "node")
        seg.make_edge(source, node)

        sink = m.SinkBase(seg, "sink")
        seg.make_edge(node, sink)

    pipeline = mrc.Pipeline()

    pipeline.make_segment("my_seg", segment_init)

    options = mrc.Options()

    # Set to 1 thread
    options.topology.user_cpuset = "0-0"

    executor = mrc.Executor(options)

    executor.register_pipeline(pipeline)

    executor.start()

    executor.join()


def test_edge_cpp_to_cpp_same():

    def segment_init(seg: mrc.Builder):
        source = m.SourceDerivedB(seg, "source")

        node = m.NodeBase(seg, "node")
        seg.make_edge(source, node)

        sink = m.SinkBase(seg, "sink")
        seg.make_edge(node, sink)

    pipeline = mrc.Pipeline()

    pipeline.make_segment("my_seg", segment_init)

    options = mrc.Options()

    # Set to 1 thread
    options.topology.user_cpuset = "0-0"

    executor = mrc.Executor(options)

    executor.register_pipeline(pipeline)

    executor.start()

    executor.join()


def test_edge_cpp_to_py_same():

    def segment_init(seg: mrc.Builder):
        source = m.SourceDerivedB(seg, "source")

        def on_next(x: m.Base):
            pass

        def on_error(e):
            pass

        def on_complete():
            pass

        sink = seg.make_sink("sink", on_next, on_error, on_complete)
        seg.make_edge(source, sink)

    pipeline = mrc.Pipeline()

    pipeline.make_segment("my_seg", segment_init)

    options = mrc.Options()

    # Set to 1 thread
    options.topology.user_cpuset = "0-0"

    executor = mrc.Executor(options)

    executor.register_pipeline(pipeline)

    executor.start()

    executor.join()


def test_edge_py_to_cpp_same():

    def segment_init(seg: mrc.Builder):

        def source_fn():
            yield m.DerivedB()
            yield m.DerivedB()
            yield m.DerivedB()

        source = seg.make_source("source", source_fn())

        sink = m.SinkBase(seg, "sink")
        seg.make_edge(source, sink)

    pipeline = mrc.Pipeline()

    pipeline.make_segment("my_seg", segment_init)

    options = mrc.Options()

    # Set to 1 thread
    options.topology.user_cpuset = "0-0"

    executor = mrc.Executor(options)

    executor.register_pipeline(pipeline)

    executor.start()

    executor.join()


def test_edge_wrapper():
    on_next_count = 0

    def segment_init(seg: mrc.Builder):

        def create_source():
            yield 1
            yield 2
            yield 3
            yield 4

        source = seg.make_source("source", create_source())
        # source = m.SourcePyHolder(seg, "source")

        node = m.NodePyHolder(seg, "node")
        seg.make_edge(source, node)

        def on_next(x: int):
            nonlocal on_next_count

            on_next_count += 1

        def on_error(e):
            pass

        def on_complete():
            pass

        sink = seg.make_sink("sink", on_next, on_error, on_complete)
        seg.make_edge(node, sink)

    pipeline = mrc.Pipeline()

    pipeline.make_segment("my_seg", segment_init)

    options = mrc.Options()

    # Set to 1 thread
    options.topology.user_cpuset = "0-0"

    executor = mrc.Executor(options)

    executor.register_pipeline(pipeline)

    executor.start()

    executor.join()

    assert on_next_count == 4


def test_edge_wrapper_component():
    on_next_count = 0

    def segment_init(seg: srf.Builder):

        def create_source():
            yield 1
            yield 2
            yield 3
            yield 4

        source = seg.make_source("source", create_source())

        # source = m.SourcePyHolder(seg, "source")

        def on_next(x: int):
            nonlocal on_next_count
            print("Got: {}".format(type(x)))

            on_next_count += 1

        def on_error(e):
            pass

        def on_complete():
            print("Complete")

        sink = seg.make_sink_component("sink_component", on_next, on_error, on_complete)
        seg.make_edge(source, sink)

    pipeline = srf.Pipeline()

    pipeline.make_segment("my_seg", segment_init)

    options = srf.Options()

    # Set to 1 thread
    options.topology.user_cpuset = "0-0"

    executor = srf.Executor(options)

    executor.register_pipeline(pipeline)

    executor.start()

    executor.join()

    assert on_next_count == 4


@dataclasses.dataclass
class MyCustomClass:
    value: int
    name: str


def test_multi_segment():

    def segment_source(seg: mrc.Builder):
        # Use a generator function as the source
        def source_gen():
            for i in range(5):
                yield MyCustomClass(i, "Instance-{}".format(i))
                # yield m.DerivedA()

        def source_untyped():
            for i in range(5):
                yield 1

        # Create the source object
        # source = seg.make_source("source", source_gen)
        source = m.SourceDerivedB(seg, "source")
        source.launch_options.pe_count = 1

        egress = seg.get_egress("port1")
        seg.make_edge(source, egress)

        source2 = seg.make_source("source_untyped", source_untyped)
        egress2 = seg.get_egress("port2")
        seg.make_edge(source2, egress2)

    def segment_sink(seg: mrc.Builder):
        ingress = seg.get_ingress("port1")

        # This method will get called each time the sink gets a value
        def sink_on_next(x: MyCustomClass):
            pass

        def sink_on_next_untyped(input):
            pass

        def sink_on_error():
            pass

        def sink_on_complete():
            pass

        # Build the sink object
        # sink = seg.make_sink("sink", sink_on_next, None, None)
        sink = m.SinkBase(seg, "sink")

        seg.make_edge(ingress, sink)

        sink2 = seg.make_sink("sink_untyped", sink_on_next_untyped, sink_on_complete, sink_on_error)
        ingress2 = seg.get_ingress("port2")
        seg.make_edge(ingress2, sink2)

    mrc.Config.default_channel_size = 4

    # Create the pipeline object
    pipeline = mrc.Pipeline()

    # Create a segment
    pipeline.make_segment("segment_source", [], [("port1", m.DerivedB), "port2"], segment_source)

    pipeline.make_segment("segment_sink", [("port1", m.DerivedB), "port2"], [], segment_sink)

    # Build executor options
    options = mrc.Options()

    # Set to 1 thread
    options.topology.user_cpuset = "0-0"

    # Create the executor
    executor = mrc.Executor(options)

    # Register pipeline to tell executor what to run
    executor.register_pipeline(pipeline)

    # This will start the pipeline and return immediately
    executor.start()

    # Wait for the pipeline to exit on its own
    executor.join()


def test_broadcast_cpp_to_cpp_same():

    def segment_init(seg: srf.Builder):
        source = m.SourceDerivedB(seg, "source")

        broadcast = srf.core.node.Broadcast(seg, "broadcast")

        sink = m.SinkDerivedB(seg, "sink")

        seg.make_edge(source, broadcast)
        seg.make_edge(broadcast, sink)

    pipeline = srf.Pipeline()

    pipeline.make_segment("my_seg", segment_init)

    options = srf.Options()

    # Set to 1 thread
    options.topology.user_cpuset = "0-0"

    executor = srf.Executor(options)

    executor.register_pipeline(pipeline)

    executor.start()

    executor.join()


def test_broadcast_cpp_to_cpp_different():

    def segment_init(seg: srf.Builder):
        source = m.SourceDerivedB(seg, "source")

        broadcast = srf.core.node.Broadcast(seg, "broadcast")

        sink = m.SinkBase(seg, "sink")

        seg.make_edge(source, broadcast)
        seg.make_edge(broadcast, sink)

    pipeline = srf.Pipeline()

    pipeline.make_segment("my_seg", segment_init)

    options = srf.Options()

    # Set to 1 thread
    options.topology.user_cpuset = "0-0"

    executor = srf.Executor(options)

    executor.register_pipeline(pipeline)

    executor.start()

    executor.join()


def test_broadcast_cpp_to_cpp_multi():

    def segment_init(seg: srf.Builder):
        source_derived = m.SourceDerivedB(seg, "source_derived")
        source_base = m.SourceBase(seg, "source_base")

        broadcast = srf.core.node.Broadcast(seg, "broadcast")

        sink_base = m.SinkBase(seg, "sink_base")
        sink_derived = m.SinkDerivedB(seg, "sink_derived")

        seg.make_edge(source_derived, broadcast)
        seg.make_edge(source_base, broadcast)

        seg.make_edge(broadcast, sink_base)
        seg.make_edge(broadcast, sink_derived)

    pipeline = srf.Pipeline()

    pipeline.make_segment("my_seg", segment_init)

    options = srf.Options()

    # Set to 1 thread
    options.topology.user_cpuset = "0-0"

    executor = srf.Executor(options)

    executor.register_pipeline(pipeline)

    executor.start()

    executor.join()


if (__name__ == "__main__"):
    test_connect_cpp_edges()
    test_edge_cpp_to_cpp_same()
    test_edge_cpp_to_py_same()
    test_edge_py_to_cpp_same()
    test_edge_wrapper()
    test_multi_segment()<|MERGE_RESOLUTION|>--- conflicted
+++ resolved
@@ -15,14 +15,9 @@
 
 import dataclasses
 
-<<<<<<< HEAD
-import srf
-import srf.core.node
-import srf.tests.test_edges_cpp as m
-=======
 import mrc
+import mrc.core.node
 import mrc.tests.test_edges_cpp as m
->>>>>>> c40154c5
 
 
 def test_connect_cpp_edges():
@@ -204,7 +199,7 @@
 def test_edge_wrapper_component():
     on_next_count = 0
 
-    def segment_init(seg: srf.Builder):
+    def segment_init(seg: mrc.Builder):
 
         def create_source():
             yield 1
@@ -231,16 +226,16 @@
         sink = seg.make_sink_component("sink_component", on_next, on_error, on_complete)
         seg.make_edge(source, sink)
 
-    pipeline = srf.Pipeline()
-
-    pipeline.make_segment("my_seg", segment_init)
-
-    options = srf.Options()
-
-    # Set to 1 thread
-    options.topology.user_cpuset = "0-0"
-
-    executor = srf.Executor(options)
+    pipeline = mrc.Pipeline()
+
+    pipeline.make_segment("my_seg", segment_init)
+
+    options = mrc.Options()
+
+    # Set to 1 thread
+    options.topology.user_cpuset = "0-0"
+
+    executor = mrc.Executor(options)
 
     executor.register_pipeline(pipeline)
 
@@ -339,26 +334,26 @@
 
 def test_broadcast_cpp_to_cpp_same():
 
-    def segment_init(seg: srf.Builder):
-        source = m.SourceDerivedB(seg, "source")
-
-        broadcast = srf.core.node.Broadcast(seg, "broadcast")
+    def segment_init(seg: mrc.Builder):
+        source = m.SourceDerivedB(seg, "source")
+
+        broadcast = mrc.core.node.Broadcast(seg, "broadcast")
 
         sink = m.SinkDerivedB(seg, "sink")
 
         seg.make_edge(source, broadcast)
         seg.make_edge(broadcast, sink)
 
-    pipeline = srf.Pipeline()
-
-    pipeline.make_segment("my_seg", segment_init)
-
-    options = srf.Options()
-
-    # Set to 1 thread
-    options.topology.user_cpuset = "0-0"
-
-    executor = srf.Executor(options)
+    pipeline = mrc.Pipeline()
+
+    pipeline.make_segment("my_seg", segment_init)
+
+    options = mrc.Options()
+
+    # Set to 1 thread
+    options.topology.user_cpuset = "0-0"
+
+    executor = mrc.Executor(options)
 
     executor.register_pipeline(pipeline)
 
@@ -369,26 +364,26 @@
 
 def test_broadcast_cpp_to_cpp_different():
 
-    def segment_init(seg: srf.Builder):
-        source = m.SourceDerivedB(seg, "source")
-
-        broadcast = srf.core.node.Broadcast(seg, "broadcast")
+    def segment_init(seg: mrc.Builder):
+        source = m.SourceDerivedB(seg, "source")
+
+        broadcast = mrc.core.node.Broadcast(seg, "broadcast")
 
         sink = m.SinkBase(seg, "sink")
 
         seg.make_edge(source, broadcast)
         seg.make_edge(broadcast, sink)
 
-    pipeline = srf.Pipeline()
-
-    pipeline.make_segment("my_seg", segment_init)
-
-    options = srf.Options()
-
-    # Set to 1 thread
-    options.topology.user_cpuset = "0-0"
-
-    executor = srf.Executor(options)
+    pipeline = mrc.Pipeline()
+
+    pipeline.make_segment("my_seg", segment_init)
+
+    options = mrc.Options()
+
+    # Set to 1 thread
+    options.topology.user_cpuset = "0-0"
+
+    executor = mrc.Executor(options)
 
     executor.register_pipeline(pipeline)
 
@@ -399,11 +394,11 @@
 
 def test_broadcast_cpp_to_cpp_multi():
 
-    def segment_init(seg: srf.Builder):
+    def segment_init(seg: mrc.Builder):
         source_derived = m.SourceDerivedB(seg, "source_derived")
         source_base = m.SourceBase(seg, "source_base")
 
-        broadcast = srf.core.node.Broadcast(seg, "broadcast")
+        broadcast = mrc.core.node.Broadcast(seg, "broadcast")
 
         sink_base = m.SinkBase(seg, "sink_base")
         sink_derived = m.SinkDerivedB(seg, "sink_derived")
@@ -414,16 +409,16 @@
         seg.make_edge(broadcast, sink_base)
         seg.make_edge(broadcast, sink_derived)
 
-    pipeline = srf.Pipeline()
-
-    pipeline.make_segment("my_seg", segment_init)
-
-    options = srf.Options()
-
-    # Set to 1 thread
-    options.topology.user_cpuset = "0-0"
-
-    executor = srf.Executor(options)
+    pipeline = mrc.Pipeline()
+
+    pipeline.make_segment("my_seg", segment_init)
+
+    options = mrc.Options()
+
+    # Set to 1 thread
+    options.topology.user_cpuset = "0-0"
+
+    executor = mrc.Executor(options)
 
     executor.register_pipeline(pipeline)
 
