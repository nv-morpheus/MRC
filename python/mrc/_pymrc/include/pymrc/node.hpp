--- conflicted
+++ resolved
@@ -1,9 +1,5 @@
 /*
-<<<<<<< HEAD
- * SPDX-FileCopyrightText: Copyright (c) 2021-2024, NVIDIA CORPORATION & AFFILIATES. All rights reserved.
-=======
  * SPDX-FileCopyrightText: Copyright (c) 2021-2025, NVIDIA CORPORATION & AFFILIATES. All rights reserved.
->>>>>>> 7d5e48f0
  * SPDX-License-Identifier: Apache-2.0
  *
  * Licensed under the Apache License, Version 2.0 (the "License");
