--- conflicted
+++ resolved
@@ -34,11 +34,7 @@
     ~System() final = default;
 };
 
-<<<<<<< HEAD
-class ThreadingResources final : public internal::system::IThreadingResources
-=======
-class SystemResources final : public system::IResources
->>>>>>> 3953bb05
+class ThreadingResources final : public system::IThreadingResources
 {
   public:
     ThreadingResources(std::shared_ptr<System> system);
