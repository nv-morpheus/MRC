--- conflicted
+++ resolved
@@ -11,29 +11,18 @@
 # or implied. See the License for the specific language governing permissions and limitations under
 # the License.
 # =============================================================================
-<<<<<<< HEAD
+
 find_package(Python 3.8 REQUIRED COMPONENTS Development Interpreter)
-=======
-
->>>>>>> f6842368
 find_package(pybind11 REQUIRED)
 find_package(prometheus-cpp REQUIRED)
 
 # Keep all source files sorted!!!
 add_library(pysrf
-<<<<<<< HEAD
-    src/executor.cpp
-    src/logging.cpp
+  src/executor.cpp
+  src/logging.cpp
   src/module_wrappers/pickle.cpp
   src/module_wrappers/shared_memory.cpp
   src/node.cpp
-  src/node.cpp
-  src/operators.cpp
-=======
-  src/executor.cpp
-  src/logging.cpp
-  src/node.cpp
->>>>>>> f6842368
   src/operators.cpp
   src/options.cpp
   src/pipeline.cpp
@@ -53,9 +42,9 @@
 target_link_libraries(pysrf
   PUBLIC
     ${PROJECT_NAME}::libsrf
+    ${Python_LIBRARIES}
+    prometheus-cpp::core
     pybind11::pybind11
-    prometheus-cpp::core
-    ${Python_LIBRARIES}
   )
 
 target_include_directories(pysrf
