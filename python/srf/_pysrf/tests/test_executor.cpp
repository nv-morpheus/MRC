/**
 * SPDX-FileCopyrightText: Copyright (c) 2021-2022, NVIDIA CORPORATION & AFFILIATES. All rights reserved.
 * SPDX-License-Identifier: Apache-2.0
 *
 * Licensed under the Apache License, Version 2.0 (the "License");
 * you may not use this file except in compliance with the License.
 * You may obtain a copy of the License at
 *
 * http://www.apache.org/licenses/LICENSE-2.0
 *
 * Unless required by applicable law or agreed to in writing, software
 * distributed under the License is distributed on an "AS IS" BASIS,
 * WITHOUT WARRANTIES OR CONDITIONS OF ANY KIND, either express or implied.
 * See the License for the specific language governing permissions and
 * limitations under the License.
 */

#include "test_pysrf.hpp"

#include "pysrf/executor.hpp"
#include "pysrf/pipeline.hpp"

#include "srf/channel/status.hpp"
#include "srf/node/rx_node.hpp"
#include "srf/node/rx_sink.hpp"
#include "srf/node/rx_source.hpp"
#include "srf/options/options.hpp"
#include "srf/options/topology.hpp"
#include "srf/segment/builder.hpp"
#include "srf/segment/object.hpp"

#include <boost/hana/if.hpp>
<<<<<<< HEAD
#include <gtest/gtest-message.h>     // for Message
#include <gtest/gtest-test-part.h>   // for TestPartResult
=======
#include <gtest/gtest.h>
#include <pybind11/embed.h>
>>>>>>> b6744a97
#include <rxcpp/operators/rx-map.hpp>
#include <rxcpp/rx-observer.hpp>
#include <rxcpp/rx-operators.hpp>
#include <rxcpp/rx-predef.hpp>
#include <rxcpp/rx-subscriber.hpp>

#include <atomic>
#include <memory>
#include <string>
#include <utility>
#include <vector>

// IWYU pragma: no_include "gtest/gtest_pred_impl.h"
// IWYU pragma: no_include <pybind11/detail/common.h>
// IWYU pragma: no_include "rxcpp/sources/rx-iterate.hpp"
// IWYU pragma: no_include "rx-includes.hpp"

namespace py    = pybind11;
namespace pysrf = srf::pysrf;
using namespace std::string_literals;

PYSRF_TEST_CLASS(Executor);

TEST_F(TestExecutor, Execute)
{
    std::atomic<unsigned int> counter = 0;
    pysrf::Pipeline p;

    auto init = [&counter](srf::segment::Builder& seg) {
        auto src = seg.make_source<bool>("src", [](rxcpp::subscriber<bool>& s) {
            if (s.is_subscribed())
            {
                s.on_next(true);
                s.on_next(false);
            }

            s.on_completed();
        });

        auto internal = seg.make_node<bool, unsigned int>("internal", rxcpp::operators::map([](bool b) {
                                                              unsigned int i{b};
                                                              return i;
                                                          }));

        auto sink = seg.make_sink<unsigned int>(
            "sink", [&counter](unsigned int x) { counter.fetch_add(x, std::memory_order_relaxed); });

        seg.make_edge(src, internal);
        seg.make_edge(internal, sink);
    };

    p.make_segment("seg1"s, init);
    p.make_segment("seg2"s, init);
    p.make_segment("seg3"s, init);

    auto options = std::make_shared<srf::Options>();
    options->topology().user_cpuset("0");

    pysrf::Executor exec{options};
    exec.register_pipeline(p);

    exec.start();
    exec.join();

    EXPECT_EQ(counter, 3);
}<|MERGE_RESOLUTION|>--- conflicted
+++ resolved
@@ -30,13 +30,10 @@
 #include "srf/segment/object.hpp"
 
 #include <boost/hana/if.hpp>
-<<<<<<< HEAD
-#include <gtest/gtest-message.h>     // for Message
-#include <gtest/gtest-test-part.h>   // for TestPartResult
-=======
-#include <gtest/gtest.h>
-#include <pybind11/embed.h>
->>>>>>> b6744a97
+#include <gtest/gtest-message.h>
+#include <gtest/gtest-test-part.h>
+#include <gtest/gtest.h>     // IWYU pragma: keep
+#include <pybind11/embed.h>  // IWYU pragma: keep
 #include <rxcpp/operators/rx-map.hpp>
 #include <rxcpp/rx-observer.hpp>
 #include <rxcpp/rx-operators.hpp>
