--- conflicted
+++ resolved
@@ -15,43 +15,20 @@
  * limitations under the License.
  */
 
-<<<<<<< HEAD
-#include "test_pysrf.hpp"  // for PYSRF_TEST_CLASS
-
-#include "pysrf/utilities/deserializers.hpp"  // for Deserializer, pysrf
-#include "pysrf/utilities/serializers.hpp"    // for Serializer
-
-#include <gtest/gtest-message.h>    // for Message
-#include <gtest/gtest-test-part.h>  // for TestPartResult
-#include <pybind11/cast.h>      // for object_api::operator()
-#include <pybind11/embed.h>     // for PYBIND11_EMBEDDED_MODULE
-#include <pybind11/gil.h>       // for gil_scoped_acquire
-#include <pybind11/pybind11.h>  // for module_, class_, init
-#include <pybind11/pytypes.h>   // for object, object_api, str...
-#include <pybind11/stl.h>       // IWYU pragma: keep
-#include <tupleobject.h>        // for PyTuple_New, PyTuple_Ge...
-
-#include <array>      // for array
-#include <ostream>    // for operator<<, stringstream
-#include <stdexcept>  // for runtime_error
-#include <string>     // for string, allocator, char...
-#include <tuple>      // for get
-
-// IWYU pragma: no_include "gtest/gtest_pred_impl.h"
-// IWYU pragma: no_include <pybind11/detail/common.h>
-// IWYU pragma: no_include <pybind11/detail/descr.h>
-=======
 #include "test_pysrf.hpp"
 
 #include "pysrf/utilities/deserializers.hpp"
 #include "pysrf/utilities/serializers.hpp"
 
-#include <gtest/gtest.h>
+#include <gtest/gtest-message.h>
+#include <gtest/gtest-test-part.h>
 #include <pybind11/cast.h>
 #include <pybind11/embed.h>
 #include <pybind11/gil.h>
 #include <pybind11/pybind11.h>
 #include <pybind11/pytypes.h>
+#include <pybind11/stl.h> // IWYU pragma: keep
+#include <tupleobject.h>
 
 #include <array>
 #include <ostream>
@@ -59,7 +36,10 @@
 #include <string>
 #include <tuple>
 #include <utility>
->>>>>>> b6744a97
+
+// IWYU pragma: no_include "gtest/gtest_pred_impl.h"
+// IWYU pragma: no_include <pybind11/detail/common.h>
+// IWYU pragma: no_include <pybind11/detail/descr.h>
 
 namespace py    = pybind11;
 namespace pysrf = srf::pysrf;
