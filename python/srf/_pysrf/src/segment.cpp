/**
 * SPDX-FileCopyrightText: Copyright (c) 2021-2022, NVIDIA CORPORATION & AFFILIATES. All rights reserved.
 * SPDX-License-Identifier: Apache-2.0
 *
 * Licensed under the Apache License, Version 2.0 (the "License");
 * you may not use this file except in compliance with the License.
 * You may obtain a copy of the License at
 *
 * http://www.apache.org/licenses/LICENSE-2.0
 *
 * Unless required by applicable law or agreed to in writing, software
 * distributed under the License is distributed on an "AS IS" BASIS,
 * WITHOUT WARRANTIES OR CONDITIONS OF ANY KIND, either express or implied.
 * See the License for the specific language governing permissions and
 * limitations under the License.
 */

#include <pysrf/node.hpp>
#include <pysrf/segment.hpp>
#include <pysrf/types.hpp>
#include <pysrf/utils.hpp>

<<<<<<< HEAD
#include <srf/channel/status.hpp>
#include <srf/core/utils.hpp>
=======
>>>>>>> f1c26f60
#include <srf/node/edge_builder.hpp>
#include <srf/node/sink_properties.hpp>
#include <srf/runnable/context.hpp>
#include <srf/segment/builder.hpp>
#include <srf/segment/egress_port.hpp> // Included because we do a dynamic cast on get_egress
#include <srf/segment/ingress_port.hpp>
#include <srf/segment/object.hpp>

#include <glog/logging.h>
#include <pybind11/cast.h>
#include <pybind11/detail/internals.h>
#include <pybind11/gil.h>
#include <pybind11/pybind11.h>
#include <pybind11/pytypes.h>
#include <rxcpp/operators/rx-map.hpp>
#include <rxcpp/rx-observable.hpp>
#include <rxcpp/rx-observer.hpp>
#include <rxcpp/rx-predef.hpp>
#include <rxcpp/rx.hpp>  // IWYU pragma: keep

#include <exception>
#include <fstream>  // IWYU pragma: keep
#include <functional>
#include <stdexcept>
#include <string>
#include <utility>

// IWYU thinks we need array for py::print
// IWYU pragma: no_include <array>

namespace srf::pysrf {

namespace py = pybind11;

std::shared_ptr<srf::segment::ObjectProperties> build_source(srf::segment::Builder& self,
                                                             const std::string& name,
                                                             std::function<py::iterator()> iter_factory)
{
    auto wrapper = [iter_factory](PyObjectSubscriber& subscriber) mutable {
        auto& ctx = runnable::Context::get_runtime_context();

        AcquireGIL gil;

        try
        {
            DVLOG(10) << ctx.info() << " Starting source";

            // Get the iterator from the factory
            auto iter = iter_factory();

            // Loop over the iterator
            while (iter != py::iterator::sentinel())
            {
                // Get the next value
                auto next_val = py::cast<py::object>(*iter);

                // Increment it for next loop
                ++iter;

                {
                    // Release the GIL to call on_next
                    pybind11::gil_scoped_release nogil;

                    //  Only send if its subscribed. Very important to ensure the object has been moved!
                    if (subscriber.is_subscribed())
                    {
                        subscriber.on_next(std::move(next_val));
                    }
                }
            }

        } catch (const std::exception& e)
        {
            LOG(ERROR) << ctx.info() << "Error occurred in source. Error msg: " << e.what();

            gil.release();
            subscriber.on_error(std::current_exception());
            return;
        }

        // Release the GIL to call on_complete
        gil.release();

        subscriber.on_completed();

        DVLOG(10) << ctx.info() << " Source complete";
    };

    return self.construct_object<PythonSource<PyHolder>>(name, wrapper);
}

std::shared_ptr<srf::segment::ObjectProperties> SegmentProxy::make_source(srf::segment::Builder& self,
                                                                          const std::string& name,
                                                                          py::iterator source_iterator)
{
    // Capture the generator factory
    return build_source(self, name, [iterator = PyObjectHolder(std::move(source_iterator))]() mutable {
        // Check if the iterator has been started already
        if (!iterator)
        {
            LOG(ERROR)
                << "Cannot have multiple progress engines for the iterator overload. Iterators cannot be duplicated";
            throw std::runtime_error(
                "Cannot have multiple progress engines for the iterator overload. Iterators cannot be duplicated");
        }

        // Move the object into the iterator to ensure its only used once.
        return py::cast<py::iterator>(py::object(std::move(iterator)));
    });
}

std::shared_ptr<srf::segment::ObjectProperties> SegmentProxy::make_source(srf::segment::Builder& self,
                                                                          const std::string& name,
                                                                          py::iterable source_iterable)
{
    // Capture the iterator
    return build_source(self, name, [iterable = PyObjectHolder(std::move(source_iterable))]() {
        // Turn the iterable into an iterator
        return py::iter(iterable);
    });
}

std::shared_ptr<srf::segment::ObjectProperties> SegmentProxy::make_source(srf::segment::Builder& self,
                                                                          const std::string& name,
                                                                          py::function gen_factory)
{
    // Capture the generator factory
    return build_source(self, name, [gen_factory = PyObjectHolder(std::move(gen_factory))]() {
        // Call the generator factory to make a new generator
        return py::cast<py::iterator>(gen_factory());
    });
}

std::shared_ptr<srf::segment::ObjectProperties> SegmentProxy::make_sink(srf::segment::Builder& self,
                                                                        const std::string& name,
                                                                        std::function<void(py::object object)> on_next,
                                                                        std::function<void(py::object object)> on_error,
                                                                        std::function<void()> on_completed)
{
    auto on_next_w = [on_next](PyHolder object) {
        pybind11::gil_scoped_acquire gil;
        on_next(std::move(object));  // Move the object into a temporary
    };

    auto on_error_w = [on_error](std::exception_ptr ptr) {
        pybind11::gil_scoped_acquire gil;

        // First, translate the exception setting the python exception value
        py::detail::translate_exception(ptr);

        // Creating py::error_already_set will clear the exception and retrieve the value
        py::error_already_set active_ex;

        // Now actually pass the exception to the callback
        on_error(active_ex.value());
    };

    auto on_completed_w = [on_completed]() {
        pybind11::gil_scoped_acquire gil;
        on_completed();
    };

    return self.construct_object<PythonSink<PyHolder>>(
        name, rxcpp::make_observer<PyHolder>(on_next_w, on_error_w, on_completed_w));
}

<<<<<<< HEAD
std::shared_ptr<srf::segment::ObjectProperties> SegmentProxy::get_ingress(
    srf::segment::Builder& self,
    const std::string& name)
{
    return self.get_ingress<PyHolder>(name);
}

std::shared_ptr<srf::segment::ObjectProperties> SegmentProxy::get_egress(
    srf::segment::Builder& self,
    const std::string& name)
{
   return self.get_egress<PyHolder>(name);
}

/*
std::shared_ptr<srf::segment::ObjectProperties> SegmentProxy::construct_object(srf::segment::Builder& self,
                                                                        const std::string& name,
                                                                        std::function<py::object(py::object x)> map_f)
{
    return self.construct_object<PythonNode<py::object, py::object>>(
        name, [map_f](srf::Observable<py::object>& input, pysrf::PyObjectSubscriber& output) {
            return input.subscribe(srf::make_observer<py::object>(
                [map_f, &output](py::object&& x) {
                    // Since the argument cant be py::object&&, steal the reference here to
                    // prevent incrementing the ref count without the GIL auto stolen =
                    // py::reinterpret_steal<py::object>(x);
                    py::object returned;
                    try
                    {
                        // Acquire the GIL here
                        py::gil_scoped_acquire gil;

                        // Call the map function
                        returned = map_f(std::move(x));

                        // While we have the GIL, check for downstream subscriptions.
                        if (!output.is_subscribed())
                        {
                            // This object needs to lose its ref count while we have the GIL
                            py::object tmp = std::move(returned);
                        }

                        // Release the GIL before calling on_next to prevent deadlocks
                    } catch (py::error_already_set& err)
                    {
                        {
                            // Need the GIL here
                            py::gil_scoped_acquire gil;
                            py::print("Error hit!");
                            py::print(err.what());
                        }

                        throw;
                        // caught by python output.on_error(std::current_exception());
                    }

                    if (returned)
                    {
                        // Make sure to move here since we dont have the GIL
                        output.on_next(std::move(returned));
                        assert(!returned);
                    }
                },
                [&](std::exception_ptr error_ptr) { output.on_error(error_ptr); },
                [&]() { output.on_completed(); }));
        });
}
*/

=======
>>>>>>> f1c26f60
std::shared_ptr<srf::segment::ObjectProperties> SegmentProxy::make_node(
    srf::segment::Builder& self, const std::string& name, std::function<pybind11::object(pybind11::object object)> map_f)
{
    auto node = self.construct_object<PythonNode<PyHolder, PyHolder>>(
        name, rxcpp::operators::map([map_f](PyHolder data_object) -> PyHolder {
            try
            {
                py::gil_scoped_acquire gil;

                // Call the map function
                return map_f(std::move(data_object));
            } catch (py::error_already_set& err)
            {
                {
                    // Need the GIL here
                    py::gil_scoped_acquire gil;
                    py::print("Error hit!");
                    py::print(err.what());
                }

                throw;
                // caught by python output.on_error(std::current_exception());
            }
        }));

    return node;
}

std::shared_ptr<srf::segment::ObjectProperties> SegmentProxy::make_node_full(
    srf::segment::Builder& self,
    const std::string& name,
    std::function<void(const pysrf::PyObjectObservable& obs, pysrf::PyObjectSubscriber& sub)> sub_fn)
{
    auto node = self.construct_object<PythonNode<PyHolder, PyHolder>>(name);

    node->object().make_stream([sub_fn](const PyObjectObservable& input) -> PyObjectObservable {
        return rxcpp::observable<>::create<PyHolder>([input, sub_fn](pysrf::PyObjectSubscriber output) {
            try
            {
                py::gil_scoped_acquire gil;

                // Call the subscribe function
                sub_fn(input, output);

                return output;

            } catch (py::error_already_set& err)
            {
                LOG(ERROR) << "Python occurred during full node subscription. Error: " + std::string(err.what());

                // Rethrow python exceptions
                throw;
            } catch (std::exception& err)
            {
                LOG(ERROR) << "Exception occurred during subscription. Error: " + std::string(err.what());
                throw;
            }
        });
    });

    return node;
}

void SegmentProxy::make_py2cxx_edge_adapter(srf::segment::Builder& self,
                                            std::shared_ptr<srf::segment::ObjectProperties> source,
                                            std::shared_ptr<srf::segment::ObjectProperties> sink,
                                            py::object& sink_t)
{
    using source_type_t = py::object;

    /*

    // https://numpy.org/doc/stable/reference/generated/numpy.dtype.kind.html
    pybind11::dtype dtype = pybind11::dtype::from_args(sink_t);
    switch (dtype.kind())
    {
    case 'b':
        self.make_dynamic_edge<source_type_t, bool, false>(source->name(), sink->name());
        break;
    case 'i':
        if (dtype.itemsize() == 4)
        {
            self.make_dynamic_edge<source_type_t, int32_t, false>(source->name(), sink->name());
            break;
        }
        self.make_dynamic_edge<source_type_t, int64_t, false>(source->name(), sink->name());
        break;
    case 'u':
        if (dtype.itemsize() == 4)
        {
            self.make_dynamic_edge<source_type_t, uint32_t, false>(source->name(), sink->name());
            break;
        }
        self.make_dynamic_edge<source_type_t, uint64_t, false>(source->name(), sink->name());
        break;
    case 'f':
        if (dtype.itemsize() == 4)
        {
            self.make_dynamic_edge<source_type_t, float, false>(source->name(), sink->name());
            break;
        }
        self.make_dynamic_edge<source_type_t, double, false>(source->name(), sink->name());
        break;
    case 'c':
        throw std::runtime_error("Complex-float datatypes are not currently supported");
    case 'm':
        throw std::runtime_error("Timedelta datatypes are not currently supported");
    case 'M':
        throw std::runtime_error("Datetime datatypes are not currently supported");
    case 'O':
        throw std::runtime_error("Automatic conversion between py::objects is not supported.");
    case 'S':
        self.make_dynamic_edge<source_type_t, std::string, false>(source->name(), sink->name());
        break;
    case 'U':
        self.make_dynamic_edge<source_type_t, std::string, false>(source->name(), sink->name());
        break;
    case 'V':
        throw std::runtime_error("Void datatypes are not supported");
    default:
        throw std::runtime_error("Unknown sink type");
    }

    */
}

void SegmentProxy::make_cxx2py_edge_adapter(srf::segment::Builder& self,
                                            std::shared_ptr<srf::segment::ObjectProperties> source,
                                            std::shared_ptr<srf::segment::ObjectProperties> sink,
                                            py::object& source_t)
{
    using sink_type_t = pybind11::object;

    LOG(FATAL) << "fixme";
    /*
        // https://numpy.org/doc/stable/reference/generated/numpy.dtype.kind.html
        pybind11::dtype dtype = pybind11::dtype::from_args(source_t);
        switch (dtype.kind())
        {
        case 'b':
            self.make_dynamic_edge<bool, sink_type_t, false>(source->name(), sink->name());
            break;
        case 'i':
            if (dtype.itemsize() == 4)
            {
                self.make_dynamic_edge<int32_t, sink_type_t, false>(source->name(), sink->name());
                break;
            }
            self.make_dynamic_edge<int64_t, sink_type_t, false>(source->name(), sink->name());
            break;
        case 'u':
            if (dtype.itemsize() == 4)
            {
                self.make_dynamic_edge<uint32_t, sink_type_t, false>(source->name(), sink->name());
                break;
            }
            self.make_dynamic_edge<uint64_t, sink_type_t, false>(source->name(), sink->name());
            break;
        case 'f':
            if (dtype.itemsize() == 4)
            {
                self.make_dynamic_edge<float, sink_type_t, false>(source->name(), sink->name());
                break;
            }
            self.make_dynamic_edge<double, sink_type_t, false>(source->name(), sink->name());
            break;

        case 'c':
            throw std::runtime_error("Complex-float datatypes are not supported.");
        case 'm':
            throw std::runtime_error("Timedelta datatypes are not supported.");
        case 'M':
            throw std::runtime_error("Datetime datatypes are not supported.");
        case 'O':
            throw std::runtime_error("Automatic conversion to generic py::object is not supported.");
        case 'S':
            self.make_dynamic_edge<std::string, sink_type_t, false>(source->name(), sink->name());
        case 'U':
            self.make_dynamic_edge<std::string, sink_type_t, false>(source->name(), sink->name());
            break;
        case 'V':
            throw std::runtime_error("Void datatypes are not supported");
        default:
            throw std::runtime_error("Unknown sink type");
        }
    */
}

void SegmentProxy::make_edge(srf::segment::Builder& self,
                             std::shared_ptr<srf::segment::ObjectProperties> source,
                             std::shared_ptr<srf::segment::ObjectProperties> sink)
{
    node::EdgeBuilder::make_edge_typeless(source->source_base(), sink->sink_base());
}

}  // namespace srf::pysrf<|MERGE_RESOLUTION|>--- conflicted
+++ resolved
@@ -15,16 +15,12 @@
  * limitations under the License.
  */
 
+#include <pysrf/segment.hpp>
+
 #include <pysrf/node.hpp>
-#include <pysrf/segment.hpp>
 #include <pysrf/types.hpp>
 #include <pysrf/utils.hpp>
 
-<<<<<<< HEAD
-#include <srf/channel/status.hpp>
-#include <srf/core/utils.hpp>
-=======
->>>>>>> f1c26f60
 #include <srf/node/edge_builder.hpp>
 #include <srf/node/sink_properties.hpp>
 #include <srf/runnable/context.hpp>
@@ -191,7 +187,6 @@
         name, rxcpp::make_observer<PyHolder>(on_next_w, on_error_w, on_completed_w));
 }
 
-<<<<<<< HEAD
 std::shared_ptr<srf::segment::ObjectProperties> SegmentProxy::get_ingress(
     srf::segment::Builder& self,
     const std::string& name)
@@ -261,8 +256,6 @@
 }
 */
 
-=======
->>>>>>> f1c26f60
 std::shared_ptr<srf::segment::ObjectProperties> SegmentProxy::make_node(
     srf::segment::Builder& self, const std::string& name, std::function<pybind11::object(pybind11::object object)> map_f)
 {
