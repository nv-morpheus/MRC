/**
 * SPDX-FileCopyrightText: Copyright (c) 2021-2022, NVIDIA CORPORATION & AFFILIATES. All rights reserved.
 * SPDX-License-Identifier: Apache-2.0
 *
 * Licensed under the Apache License, Version 2.0 (the "License");
 * you may not use this file except in compliance with the License.
 * You may obtain a copy of the License at
 *
 * http://www.apache.org/licenses/LICENSE-2.0
 *
 * Unless required by applicable law or agreed to in writing, software
 * distributed under the License is distributed on an "AS IS" BASIS,
 * WITHOUT WARRANTIES OR CONDITIONS OF ANY KIND, either express or implied.
 * See the License for the specific language governing permissions and
 * limitations under the License.
 */

#include "pysrf/utilities/deserializers.hpp"
<<<<<<< HEAD

#include "pysrf/module_wrappers/pickle.hpp"         // for PythonPickleInter...
#include "pysrf/module_wrappers/shared_memory.hpp"  // for PythonSharedMemor...

#include <bytesobject.h>             // for PyBytes_FromStrin...
#include <glog/logging.h>            // for LogMessage, COMPA...
#include <pybind11/buffer_info.h>    // for buffer_info
#include <pybind11/cast.h>           // for cast
#include <pybind11/detail/common.h>  // for pybind11
#include <pybind11/pybind11.h>       // for error_already_set...
#include <pybind11/pytypes.h>        // for object, error_alr...

#include <cstddef>  // for size_t
#include <ostream>  // for operator<<, basic...
=======

#include "pysrf/module_wrappers/pickle.hpp"
#include "pysrf/module_wrappers/shared_memory.hpp"

#include <glog/logging.h>
#include <pybind11/buffer_info.h>
#include <pybind11/cast.h>
#include <pybind11/pybind11.h>
#include <pybind11/pytypes.h>

#include <cstddef>
#include <ostream>
>>>>>>> b6744a97

namespace py = pybind11;
namespace srf::pysrf {

pybind11::object Deserializer::deserialize(const char* bytes, std::size_t count)
{
    VLOG(8) << "Deserializing from c++ buffer";
    auto obj = deserialize(py::bytes(bytes, count));

    // If we've unpickled a shared memory descriptor then we need to do another step to rebuild the original
    // object from shared memory.
    if (pybind11::hasattr(obj, "__shared_memory_descriptor__"))
    {
        obj = load_from_shared_memory(obj);
    }

    return obj;
}

pybind11::object Deserializer::deserialize(pybind11::bytes py_bytes)
{
    VLOG(8) << "Deserializing from py_bytes object";
    try
    {
        auto pkl = PythonPickleInterface();
        return pkl.unpickle(py_bytes);
    } catch (pybind11::error_already_set err)
    {
        LOG(ERROR) << "Failed to deserialize bytes into python object: " << err.what();
        throw;
    }
}

pybind11::object Deserializer::deserialize(pybind11::buffer_info& buffer_info)
{
    VLOG(8) << "Deserializing from py_buffer_info";
    return deserialize((const char*)buffer_info.ptr, buffer_info.size);
}

pybind11::object Deserializer::load_from_shared_memory(pybind11::object descriptor)
{
    VLOG(8) << "Deserialzing from shared memory descriptor";

    auto pkl       = PythonPickleInterface();
    auto shmem     = PythonSharedMemoryInterface();
    bool is_shared = pybind11::cast<bool>(descriptor.attr("shared"));
    pybind11::object obj;

    shmem.attach(descriptor.attr("block_id"));
    obj = pkl.unpickle(shmem.get_bytes());

    shmem.close();
    if (!is_shared)
    {
        shmem.unlink();
    }

    return obj;
}
}  // namespace srf::pysrf<|MERGE_RESOLUTION|>--- conflicted
+++ resolved
@@ -16,22 +16,6 @@
  */
 
 #include "pysrf/utilities/deserializers.hpp"
-<<<<<<< HEAD
-
-#include "pysrf/module_wrappers/pickle.hpp"         // for PythonPickleInter...
-#include "pysrf/module_wrappers/shared_memory.hpp"  // for PythonSharedMemor...
-
-#include <bytesobject.h>             // for PyBytes_FromStrin...
-#include <glog/logging.h>            // for LogMessage, COMPA...
-#include <pybind11/buffer_info.h>    // for buffer_info
-#include <pybind11/cast.h>           // for cast
-#include <pybind11/detail/common.h>  // for pybind11
-#include <pybind11/pybind11.h>       // for error_already_set...
-#include <pybind11/pytypes.h>        // for object, error_alr...
-
-#include <cstddef>  // for size_t
-#include <ostream>  // for operator<<, basic...
-=======
 
 #include "pysrf/module_wrappers/pickle.hpp"
 #include "pysrf/module_wrappers/shared_memory.hpp"
@@ -44,7 +28,6 @@
 
 #include <cstddef>
 #include <ostream>
->>>>>>> b6744a97
 
 namespace py = pybind11;
 namespace srf::pysrf {
