/**
 * SPDX-FileCopyrightText: Copyright (c) 2021-2022, NVIDIA CORPORATION & AFFILIATES. All rights reserved.
 * SPDX-License-Identifier: Apache-2.0
 *
 * Licensed under the Apache License, Version 2.0 (the "License");
 * you may not use this file except in compliance with the License.
 * You may obtain a copy of the License at
 *
 * http://www.apache.org/licenses/LICENSE-2.0
 *
 * Unless required by applicable law or agreed to in writing, software
 * distributed under the License is distributed on an "AS IS" BASIS,
 * WITHOUT WARRANTIES OR CONDITIONS OF ANY KIND, either express or implied.
 * See the License for the specific language governing permissions and
 * limitations under the License.
 */

#pragma once

#include "pysrf/types.hpp"  // for PyObjectSubscriber, PyNode, PyObjectOb...

#include <pybind11/pytypes.h>  // for list, object (ptr only), function, ite...
#include <pybind11/functional.h>  // IWYU pragma: keep
#include <pybind11/stl.h> // IWYU pragma: keep

<<<<<<< HEAD
#include <cstddef>     // for size_t
#include <functional>  // for function
#include <memory>      // for shared_ptr
#include <string>      // for string
#include <utility>     // for forward
#include <vector>      // for vector

namespace srf::segment {
class Builder;
struct ObjectProperties;
}
=======
#include <cstddef>
#include <functional>
#include <memory>
#include <string>
#include <utility>
#include <vector>
>>>>>>> b6744a97

namespace srf::pysrf {

// Export everything in the srf::pysrf namespace by default since we compile with -fvisibility=hidden
#pragma GCC visibility push(default)

/**
 * Relates to https://github.com/pybind/pybind11/issues/1241 -- for a general solution see pydrake's WrapFunction
 *  method.
 *
 * We need to force pybind to pass us a function that expects a srf::segment::Builder* not a srf::segment::Builder&. If
 * not it'll try to make a copy and srf::segment::Builder isnt' copy-constructable. Once we have that, we wrap it with
 * our reference based function.
 *
 * @tparam ClassT Class where the init method binding is defined.
 * @tparam ArgsT any additional arguments to pass to the initializer function
 * @param method method of ClassT that we need to wrap.
 * @return wrapped ClassT::*method function.
 */
template <typename ClassT, typename... ArgsT>
auto wrap_segment_init_callback(void (ClassT::*method)(const std::string&,
                                                       const std::function<void(srf::segment::Builder&, ArgsT...)>&))
{
    // Build up the function we're going to return, the signature on this function is what forces python to give us
    //  a pointer.
    auto func = [method](ClassT* self,
                         const std::string& name,
                         const std::function<void(srf::segment::Builder*, ArgsT...)>& f_to_wrap) {
        auto f_wrapped = [f_to_wrap](srf::segment::Builder& t, ArgsT... args) {
            f_to_wrap(&t, std::forward<ArgsT>(args)...);
        };

        return (self->*method)(std::forward<const std::string&>(name), (std::forward<decltype(f_wrapped)>(f_wrapped)));
    };

    return func;
}

/**
 * [Overload for segment initialization with additional port name + type information store in pybind11::lists.]
 *
 * Relates to https://github.com/pybind/pybind11/issues/1241 -- for a general solution see pydrake's WrapFunction
 *  method.
 *
 * We need to force pybind to pass us a function that expects a srf::segment::Builder* not a srf::segment::Builder&. If
 * not it'll try to make a copy and srf::segment::Builder isnt' copy-constructable. Once we have that, we wrap it with
 * our reference based function.
 *
 * @tparam ClassT Class where the init method binding is defined.
 * @tparam ArgsT any additional arguments to pass to the initializer function
 * @param method method of ClassT that we need to wrap.
 * @return wrapped ClassT::*method function.
 */
template <typename ClassT, typename... ArgsT>
auto wrap_segment_init_callback(
    void (ClassT::*method)(const std::string&,
                           pybind11::list,
                           pybind11::list,
                           const std::function<void(srf::segment::Builder&, ArgsT... args)>&))
{
    // Build up the function we're going to return, the signature on this function is what forces python to give us
    //  a pointer.
    auto func = [method](ClassT* self,
                         const std::string& name,
                         pybind11::list ingress_port_ids,
                         pybind11::list egress_port_ids,
                         const std::function<void(srf::segment::Builder*, ArgsT...)>& f_to_wrap) {
        auto f_wrapped = [f_to_wrap](srf::segment::Builder& t, ArgsT... args) {
            f_to_wrap(&t, std::forward<ArgsT>(args)...);
        };

        return (self->*method)(std::forward<const std::string&>(name),
                               std::forward<pybind11::list>(ingress_port_ids),
                               std::forward<pybind11::list>(egress_port_ids),
                               std::forward<decltype(f_wrapped)>(f_wrapped));
    };

    return func;
}

class SegmentProxy
{
  public:
    static std::shared_ptr<srf::segment::ObjectProperties> make_source(srf::segment::Builder& self,
                                                                       const std::string& name,
                                                                       pybind11::iterator source_iterator);

    static std::shared_ptr<srf::segment::ObjectProperties> make_source(srf::segment::Builder& self,
                                                                       const std::string& name,
                                                                       pybind11::iterable source_iter);

    static std::shared_ptr<srf::segment::ObjectProperties> make_source(srf::segment::Builder& self,
                                                                       const std::string& name,
                                                                       pybind11::function gen_factory);

    static std::shared_ptr<srf::segment::ObjectProperties> make_source(
        srf::segment::Builder& self,
        const std::string& name,
        const std::function<void(pysrf::PyObjectSubscriber& sub)>& f);

    /**
     * Construct a new pybind11::object sink.
     * Create and return a Segment node used to sink python objects following out of the Segment.
     *
     * (py) @param name: Unique name of the node that will be created in the SRF Segment.
     * (py) @param on_next: python/std function that will be called on a new data element.
     * (py) @param on_error: python/std function that will be called if an error occurs.
     * (py) @param on_completed: python/std function that will be called
     *  Python example.
     *  ```python
     *      def my_on_next(x):
     *          print(f"Sinking {x}")
     *      def my_on_error(err):
     *          print(f"An error occurred: {err}")
     *      def my_on_completed():
     *          print(f"Completed processing")
     *
     *      sink = segment.make_sink("test", my_on_next, my_on_error, my_on_completed)
     *  ```
     */
    static std::shared_ptr<srf::segment::ObjectProperties> make_sink(srf::segment::Builder& self,
                                                                     const std::string& name,
                                                                     std::function<void(pybind11::object x)> on_next,
                                                                     std::function<void(pybind11::object x)> on_error,
                                                                     std::function<void()> on_completed);

    /**
     * Construct a new 'pure' python::object -> python::object node
     *
     * This will create and return a new lambda function with the following signature:
     * (py) @param name : Unique name of the node that will be created in the SRF Segment.
     * (py) @param map_f : a std::function that takes a pybind11::object and returns a pybind11::object. This is your
     * python-function which will be called on each data element as it flows through the node.
     */
    static std::shared_ptr<srf::segment::ObjectProperties> make_node(
        srf::segment::Builder& self,
        const std::string& name,
        std::function<pybind11::object(pybind11::object x)> map_f);

    static std::shared_ptr<srf::segment::ObjectProperties> make_node_full(
        srf::segment::Builder& self,
        const std::string& name,
        std::function<void(const pysrf::PyObjectObservable& obs, pysrf::PyObjectSubscriber& sub)> sub_fn);

    static void test_fn(srf::segment::Builder& self, pybind11::function py_func);

    static void make_py2cxx_edge_adapter(srf::segment::Builder& self,
                                         std::shared_ptr<srf::segment::ObjectProperties> source,
                                         std::shared_ptr<srf::segment::ObjectProperties> sink,
                                         pybind11::object& sink_t);

    static void make_cxx2py_edge_adapter(srf::segment::Builder& self,
                                         std::shared_ptr<srf::segment::ObjectProperties> source,
                                         std::shared_ptr<srf::segment::ObjectProperties> sink,
                                         pybind11::object& source_t);

    static void make_edge(srf::segment::Builder& self,
                          std::shared_ptr<srf::segment::ObjectProperties> source,
                          std::shared_ptr<srf::segment::ObjectProperties> sink);

    static std::shared_ptr<srf::segment::ObjectProperties> get_ingress(srf::segment::Builder& self,
                                                                       const std::string& name);

    static std::shared_ptr<srf::segment::ObjectProperties> get_egress(srf::segment::Builder& self,
                                                                      const std::string& name);

    static std::shared_ptr<srf::segment::ObjectProperties> make_file_reader(srf::segment::Builder& self,
                                                                            const std::string& name,
                                                                            const std::string& filename);

    static std::shared_ptr<srf::segment::ObjectProperties> debug_float_source(srf::segment::Builder& self,
                                                                              const std::string& name,
                                                                              std::size_t iterations);

    static std::shared_ptr<srf::segment::ObjectProperties> debug_float_passthrough(srf::segment::Builder& self,
                                                                                   const std::string& name);

    static std::shared_ptr<PyNode> flatten_list(srf::segment::Builder& self, const std::string& name);

    static std::shared_ptr<srf::segment::ObjectProperties> debug_string_passthrough(srf::segment::Builder& self,
                                                                                    const std::string& name);

    static std::shared_ptr<srf::segment::ObjectProperties> debug_float_sink(srf::segment::Builder& self,
                                                                            const std::string& name);
};

#pragma GCC visibility pop
}  // namespace srf::pysrf<|MERGE_RESOLUTION|>--- conflicted
+++ resolved
@@ -17,32 +17,26 @@
 
 #pragma once
 
-#include "pysrf/types.hpp"  // for PyObjectSubscriber, PyNode, PyObjectOb...
-
-#include <pybind11/pytypes.h>  // for list, object (ptr only), function, ite...
+#include "pysrf/types.hpp"
+
 #include <pybind11/functional.h>  // IWYU pragma: keep
-#include <pybind11/stl.h> // IWYU pragma: keep
-
-<<<<<<< HEAD
-#include <cstddef>     // for size_t
-#include <functional>  // for function
-#include <memory>      // for shared_ptr
-#include <string>      // for string
-#include <utility>     // for forward
-#include <vector>      // for vector
-
-namespace srf::segment {
-class Builder;
-struct ObjectProperties;
-}
-=======
+#include <pybind11/pytypes.h>
+#include <pybind11/stl.h>  // IWYU pragma: keep
+
 #include <cstddef>
 #include <functional>
 #include <memory>
 #include <string>
 #include <utility>
-#include <vector>
->>>>>>> b6744a97
+#include <vector>  // IWYU pragma: keep
+
+namespace srf::segment {
+class Builder;
+}  // namespace srf::segment
+
+namespace srf::segment {
+struct ObjectProperties;
+}  // namespace srf::segment
 
 namespace srf::pysrf {
 
