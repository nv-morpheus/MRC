/**
 * SPDX-FileCopyrightText: Copyright (c) 2021-2022, NVIDIA CORPORATION & AFFILIATES. All rights reserved.
 * SPDX-License-Identifier: Apache-2.0
 *
 * Licensed under the Apache License, Version 2.0 (the "License");
 * you may not use this file except in compliance with the License.
 * You may obtain a copy of the License at
 *
 * http://www.apache.org/licenses/LICENSE-2.0
 *
 * Unless required by applicable law or agreed to in writing, software
 * distributed under the License is distributed on an "AS IS" BASIS,
 * WITHOUT WARRANTIES OR CONDITIONS OF ANY KIND, either express or implied.
 * See the License for the specific language governing permissions and
 * limitations under the License.
 */

<<<<<<< HEAD
#include "pysrf/forward.hpp"  // for pybind11, pysrf
#include "pysrf/node.hpp"
#include "pysrf/port_builders.hpp"  // for PortUtilBuilder
#include "pysrf/utils.hpp"          // for PyObjectHolder, import

#include "srf/channel/status.hpp"          // for Status
#include "srf/core/utils.hpp"              // for type_name
#include "srf/manifold/egress.hpp"         // for MappedEgress<>...
#include "srf/node/edge_connector.hpp"     // for EdgeConnector
#include "srf/node/rx_sink.hpp"            // for RxSink<>::observer_t
#include "srf/node/sink_properties.hpp"    // for SinkProperties<>::sink...
#include "srf/node/source_properties.hpp"  // for SourceProperties, Sour...
#include "srf/runnable/context.hpp"        // for Context
#include "srf/segment/builder.hpp"         // for Context
#include "srf/segment/object.hpp"          // for Object, ObjectProperti.

#include <cxxabi.h>  // for __forced_unwind
=======
#include "pysrf/forward.hpp"
#include "pysrf/node.hpp"
#include "pysrf/utils.hpp"

#include "srf/channel/status.hpp"
#include "srf/core/utils.hpp"
#include "srf/node/edge_connector.hpp"
#include "srf/node/rx_sink.hpp"
#include "srf/node/sink_properties.hpp"
#include "srf/node/source_properties.hpp"
#include "srf/segment/builder.hpp"
#include "srf/segment/object.hpp"

#include <boost/hana/if.hpp>
>>>>>>> b6744a97
#include <pybind11/cast.h>
#include <pybind11/pybind11.h>
#include <pybind11/pytypes.h>
#include <rxcpp/rx-observable.hpp>  // for observable
#include <rxcpp/rx-observer.hpp>    // for is_on_error<>:...
#include <rxcpp/rx-operators.hpp>   // for observable_member
#include <rxcpp/rx-predef.hpp>      // for trace_activity
#include <rxcpp/rx-subscriber.hpp>  // for make_subscriber

#include <exception>
#include <functional>  // for bind
#include <memory>
#include <string>
<<<<<<< HEAD
#include <thread>       // for operator<<
#include <type_traits>  // for remove_referen...
#include <cstddef>
=======
#include <type_traits>
>>>>>>> b6744a97
#include <utility>

// IWYU thinks we need vector for PythonNode
// IWYU pragma: no_include <algorithm>
// IWYU pragma: no_include <vector>
// IWYU pragma: no_include <boost/hana/if.hpp>
// IWYU pragma: no_include <boost/fiber/context.hpp>
// IWYU pragma: no_include <boost/fiber/future/detail/shared_state.hpp>
// IWYU pragma: no_include <boost/fiber/future/detail/task_base.hpp>
// IWYU pragma: no_include <boost/smart_ptr/detail/operator_bool.hpp>
// IWYU pragma: no_include <pybind11/detail/common.h>
// IWYU pragma: no_include <pybind11/detail/descr.h>
// IWYU pragma: no_include <pybind11/detail/type_caster_base.h>
// IWYU pragma: no_include "rx-includes.hpp"

namespace srf::pytests {

namespace py    = pybind11;
namespace pysrf = srf::pysrf;

struct Base
{};

struct DerivedA : public Base
{};

struct DerivedB : public Base
{};

class SourceDerivedB : public pysrf::PythonSource<std::shared_ptr<DerivedB>>
{
  public:
    using base_t = pysrf::PythonSource<std::shared_ptr<DerivedB>>;
    using typename base_t::subscriber_fn_t;

    SourceDerivedB() : PythonSource(build()) {}

  private:
    subscriber_fn_t build()
    {
        return [this](rxcpp::subscriber<std::shared_ptr<DerivedB>>& output) {
            for (size_t i = 0; i < 5; ++i)
            {
                output.on_next(std::make_shared<DerivedB>());
            }
        };
    }
};

class SourcePyHolder : public pysrf::PythonSource<pysrf::PyObjectHolder>
{
  public:
    using base_t = pysrf::PythonSource<pysrf::PyObjectHolder>;
    using typename base_t::subscriber_fn_t;

    SourcePyHolder() : PythonSource(build()) {}

  private:
    subscriber_fn_t build()
    {
        return [this](rxcpp::subscriber<pysrf::PyObjectHolder>& output) {
            for (size_t i = 0; i < 5; ++i)
            {
                output.on_next(py::int_(10 + i));
            }
        };
    }
};

class NodeBase : public pysrf::PythonNode<std::shared_ptr<Base>, std::shared_ptr<Base>>
{
  public:
    using base_t = pysrf::PythonNode<std::shared_ptr<Base>, std::shared_ptr<Base>>;
    using typename base_t::sink_type_t;
    using typename base_t::source_type_t;
    using typename base_t::subscribe_fn_t;

    NodeBase() : PythonNode(base_t::op_factory_from_sub_fn(build_operator())) {}

  private:
    subscribe_fn_t build_operator()
    {
        return [this](rxcpp::observable<sink_type_t> input, rxcpp::subscriber<source_type_t> output) {
            return input.subscribe(rxcpp::make_observer<sink_type_t>(
                [this, &output](sink_type_t x) {
                    // Forward on
                    output.on_next(std::move(x));
                },
                [&](std::exception_ptr error_ptr) { output.on_error(error_ptr); },
                [&]() { output.on_completed(); }));
        };
    }
};

class NodePyHolder : public pysrf::PythonNode<pysrf::PyObjectHolder, pysrf::PyObjectHolder>
{
  public:
    using base_t = pysrf::PythonNode<pysrf::PyObjectHolder, pysrf::PyObjectHolder>;
    using typename base_t::sink_type_t;
    using typename base_t::source_type_t;
    using typename base_t::subscribe_fn_t;

    NodePyHolder() : PythonNode(base_t::op_factory_from_sub_fn(build_operator())) {}

  private:
    subscribe_fn_t build_operator()
    {
        return [this](rxcpp::observable<sink_type_t> input, rxcpp::subscriber<source_type_t> output) {
            return input.subscribe(rxcpp::make_observer<sink_type_t>(
                [this, &output](sink_type_t x) {
                    // Need to Grab the GIL to temp manipulate the value
                    pysrf::AcquireGIL gil;

                    py::int_ int_val = py::object(std::move(x));

                    int_val = int_val.cast<int>() + 1;

                    gil.release();

                    output.on_next(std::move(int_val));
                },
                [&](std::exception_ptr error_ptr) { output.on_error(error_ptr); },
                [&]() { output.on_completed(); }));
        };
    }
};

class SinkBase : public pysrf::PythonSink<std::shared_ptr<Base>>
{
    using base_t = pysrf::PythonSink<std::shared_ptr<Base>>;

    static rxcpp::observer<std::shared_ptr<Base>> build()
    {
        return rxcpp::make_observer_dynamic<sink_type_t>(
            [](sink_type_t x) {

            },
            [](std::exception_ptr ex) {},
            []() {
                // Complete
            });
    }

  public:
    using typename base_t::observer_t;
    using typename base_t::sink_type_t;

    SinkBase() : PythonSink(build()) {}
};

PYBIND11_MODULE(test_edges_cpp, m)
{
    m.doc() = R"pbdoc()pbdoc";

    pysrf::import(m, "srf");

    py::class_<Base, std::shared_ptr<Base>>(m, "Base").def(py::init<>([]() { return std::make_shared<Base>(); }));
    srf::pysrf::PortUtilBuilder::register_port_util<Base>();

    py::class_<DerivedA, Base, std::shared_ptr<DerivedA>>(m, "DerivedA").def(py::init<>([]() {
        return std::make_shared<DerivedA>();
    }));
    srf::pysrf::PortUtilBuilder::register_port_util<DerivedA>();

    py::class_<DerivedB, Base, std::shared_ptr<DerivedB>>(m, "DerivedB").def(py::init<>([]() {
        return std::make_shared<DerivedB>();
    }));
    srf::pysrf::PortUtilBuilder::register_port_util<DerivedB>();

    srf::node::EdgeConnector<py::object, pysrf::PyObjectHolder>::register_converter();
    srf::node::EdgeConnector<pysrf::PyObjectHolder, py::object>::register_converter();

    py::class_<segment::Object<SourceDerivedB>,
               srf::segment::ObjectProperties,
               std::shared_ptr<segment::Object<SourceDerivedB>>>(m, "SourceDerivedB")
        .def(py::init<>([](srf::segment::Builder& parent, const std::string& name) {
                 auto stage = parent.construct_object<SourceDerivedB>(name);

                 return stage;
             }),
             py::arg("parent"),
             py::arg("name"));

    py::class_<segment::Object<SourcePyHolder>,
               srf::segment::ObjectProperties,
               std::shared_ptr<segment::Object<SourcePyHolder>>>(m, "SourcePyHolder")
        .def(py::init<>([](srf::segment::Builder& parent, const std::string& name) {
                 auto stage = parent.construct_object<SourcePyHolder>(name);

                 return stage;
             }),
             py::arg("parent"),
             py::arg("name"));

    py::class_<segment::Object<NodeBase>, srf::segment::ObjectProperties, std::shared_ptr<segment::Object<NodeBase>>>(
        m, "NodeBase")
        .def(py::init<>([](srf::segment::Builder& parent, const std::string& name) {
                 auto stage = parent.construct_object<NodeBase>(name);

                 return stage;
             }),
             py::arg("parent"),
             py::arg("name"));

    py::class_<segment::Object<NodePyHolder>,
               srf::segment::ObjectProperties,
               std::shared_ptr<segment::Object<NodePyHolder>>>(m, "NodePyHolder")
        .def(py::init<>([](srf::segment::Builder& parent, const std::string& name) {
                 auto stage = parent.construct_object<NodePyHolder>(name);

                 return stage;
             }),
             py::arg("parent"),
             py::arg("name"));

    py::class_<segment::Object<SinkBase>, segment::ObjectProperties, std::shared_ptr<segment::Object<SinkBase>>>(
        m, "SinkBase")
        .def(py::init<>([](segment::Builder& parent, const std::string& name) {
                 auto stage = parent.construct_object<SinkBase>(name);

                 return stage;
             }),
             py::arg("parent"),
             py::arg("name"));

#ifdef VERSION_INFO
    m.attr("__version__") = MACRO_STRINGIFY(VERSION_INFO);
#else
    m.attr("__version__") = "dev";
#endif
}
}  // namespace srf::pytests<|MERGE_RESOLUTION|>--- conflicted
+++ resolved
@@ -15,60 +15,39 @@
  * limitations under the License.
  */
 
-<<<<<<< HEAD
-#include "pysrf/forward.hpp"  // for pybind11, pysrf
-#include "pysrf/node.hpp"
-#include "pysrf/port_builders.hpp"  // for PortUtilBuilder
-#include "pysrf/utils.hpp"          // for PyObjectHolder, import
-
-#include "srf/channel/status.hpp"          // for Status
-#include "srf/core/utils.hpp"              // for type_name
-#include "srf/manifold/egress.hpp"         // for MappedEgress<>...
-#include "srf/node/edge_connector.hpp"     // for EdgeConnector
-#include "srf/node/rx_sink.hpp"            // for RxSink<>::observer_t
-#include "srf/node/sink_properties.hpp"    // for SinkProperties<>::sink...
-#include "srf/node/source_properties.hpp"  // for SourceProperties, Sour...
-#include "srf/runnable/context.hpp"        // for Context
-#include "srf/segment/builder.hpp"         // for Context
-#include "srf/segment/object.hpp"          // for Object, ObjectProperti.
-
-#include <cxxabi.h>  // for __forced_unwind
-=======
 #include "pysrf/forward.hpp"
 #include "pysrf/node.hpp"
+#include "pysrf/port_builders.hpp"
 #include "pysrf/utils.hpp"
 
 #include "srf/channel/status.hpp"
 #include "srf/core/utils.hpp"
+#include "srf/manifold/egress.hpp"
 #include "srf/node/edge_connector.hpp"
 #include "srf/node/rx_sink.hpp"
 #include "srf/node/sink_properties.hpp"
 #include "srf/node/source_properties.hpp"
+#include "srf/runnable/context.hpp"
 #include "srf/segment/builder.hpp"
 #include "srf/segment/object.hpp"
 
-#include <boost/hana/if.hpp>
->>>>>>> b6744a97
+#include <cxxabi.h>
 #include <pybind11/cast.h>
 #include <pybind11/pybind11.h>
 #include <pybind11/pytypes.h>
-#include <rxcpp/rx-observable.hpp>  // for observable
-#include <rxcpp/rx-observer.hpp>    // for is_on_error<>:...
-#include <rxcpp/rx-operators.hpp>   // for observable_member
-#include <rxcpp/rx-predef.hpp>      // for trace_activity
-#include <rxcpp/rx-subscriber.hpp>  // for make_subscriber
-
+#include <rxcpp/rx-observable.hpp>
+#include <rxcpp/rx-observer.hpp>
+#include <rxcpp/rx-operators.hpp>
+#include <rxcpp/rx-predef.hpp>
+#include <rxcpp/rx-subscriber.hpp>
+
+#include <cstddef>
 #include <exception>
-#include <functional>  // for bind
+#include <functional>
 #include <memory>
 #include <string>
-<<<<<<< HEAD
-#include <thread>       // for operator<<
-#include <type_traits>  // for remove_referen...
-#include <cstddef>
-=======
+#include <thread>
 #include <type_traits>
->>>>>>> b6744a97
 #include <utility>
 
 // IWYU thinks we need vector for PythonNode
