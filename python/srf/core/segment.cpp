/**
 * SPDX-FileCopyrightText: Copyright (c) 2021-2022, NVIDIA CORPORATION & AFFILIATES. All rights reserved.
 * SPDX-License-Identifier: Apache-2.0
 *
 * Licensed under the Apache License, Version 2.0 (the "License");
 * you may not use this file except in compliance with the License.
 * You may obtain a copy of the License at
 *
 * http://www.apache.org/licenses/LICENSE-2.0
 *
 * Unless required by applicable law or agreed to in writing, software
 * distributed under the License is distributed on an "AS IS" BASIS,
 * WITHOUT WARRANTIES OR CONDITIONS OF ANY KIND, either express or implied.
 * See the License for the specific language governing permissions and
 * limitations under the License.
 */

#include "pysrf/segment.hpp"

#include "pysrf/module_registry.hpp"
#include "pysrf/node.hpp"  // IWYU pragma: keep
#include "pysrf/segment_modules.hpp"
#include "pysrf/types.hpp"
#include "pysrf/utils.hpp"

#include "srf/channel/status.hpp"
#include "srf/experimental/modules/segment_modules.hpp"
#include "srf/node/edge_connector.hpp"
#include "srf/segment/builder.hpp"
#include "srf/segment/definition.hpp"
#include "srf/segment/object.hpp"  // IWYU pragma: keep
#include "srf/version.hpp"

#include <pybind11/cast.h>
#include <pybind11/pybind11.h>
#include <pybind11/pytypes.h>

#include <cstdint>
#include <functional>
#include <map>
#include <memory>
#include <ostream>

// IWYU thinks the Segment.def calls need array and vector
// IWYU pragma: no_include <array>
// IWYU pragma: no_include <vector>
// IWYU pragma: no_include <pybind11/detail/common.h>
// IWYU pragma: no_include <pybind11/detail/descr.h>

namespace srf::modules {
class SegmentModule;
}

namespace srf::pysrf {

namespace py = pybind11;

PYBIND11_MODULE(segment, module)
{
    module.doc() = R"pbdoc(
        Python bindings for SRF Segments
        -------------------------------
        .. currentmodule:: segment
        .. autosummary::
           :toctree: _generate
    )pbdoc";

    // Common must be first in every module
    pysrf::import(module, "srf.core.common");
    pysrf::import(module, "srf.core.subscriber");

    pysrf::import_module_object(module, "srf.core.node", "SegmentObject");

    // Type 'b'
    node::EdgeConnector<bool, PyHolder>::register_converter();
    node::EdgeConnector<PyHolder, bool>::register_converter();

    // Type 'i'
    node::EdgeConnector<int32_t, PyHolder>::register_converter();
    node::EdgeConnector<PyHolder, int32_t>::register_converter();

    node::EdgeConnector<int64_t, PyHolder>::register_converter();
    node::EdgeConnector<PyHolder, int64_t>::register_converter();

    // Type 'u'
    node::EdgeConnector<uint32_t, PyHolder>::register_converter();
    node::EdgeConnector<PyHolder, uint32_t>::register_converter();

    node::EdgeConnector<uint64_t, PyHolder>::register_converter();
    node::EdgeConnector<PyHolder, uint64_t>::register_converter();

    // Type 'f'
    node::EdgeConnector<float, PyHolder>::register_converter();
    node::EdgeConnector<PyHolder, float>::register_converter();

    node::EdgeConnector<double, PyHolder>::register_converter();
    node::EdgeConnector<PyHolder, double>::register_converter();

    // Type 'S' and 'U'
    node::EdgeConnector<std::string, PyHolder>::register_converter();
    node::EdgeConnector<PyHolder, std::string>::register_converter();

    auto Builder    = py::class_<srf::segment::Builder>(module, "Builder");
    auto Definition = py::class_<srf::segment::Definition>(module, "Definition");
    auto SegmentModule =
        py::class_<srf::modules::SegmentModule, std::shared_ptr<srf::modules::SegmentModule>>(module, "SegmentModule");
    auto SegmentModuleRegistry = py::class_<ModuleRegistryProxy>(module, "ModuleRegistry");

    /** Builder Interface Declarations **/
    /*
     * @brief Make a source node that generates py::object values
     */
    Builder.def("make_source",
                static_cast<std::shared_ptr<srf::segment::ObjectProperties> (*)(
                    srf::segment::Builder&, const std::string&, py::iterator)>(&BuilderProxy::make_source));

    Builder.def("make_source",
                static_cast<std::shared_ptr<srf::segment::ObjectProperties> (*)(
                    srf::segment::Builder&, const std::string&, py::iterable)>(&BuilderProxy::make_source),
                py::return_value_policy::reference_internal);

    Builder.def("make_source",
                static_cast<std::shared_ptr<srf::segment::ObjectProperties> (*)(
                    srf::segment::Builder&, const std::string&, py::function)>(&BuilderProxy::make_source));

    /**
     * Construct a new py::object sink.
     * Create and return a Segment node used to sink python objects following out of the Segment.
     *
     * (py) @param name: Unique name of the node that will be created in the SRF Segment.
     * (py) @param on_next: python/std function that will be called on a new data element.
     * (py) @param on_error: python/std function that will be called if an error occurs.
     * (py) @param on_completed: python/std function that will be called
     *  Python example.
     *  ```python
     *      def my_on_next(x):
     *          print(f"Sinking {x}")
     *      def my_on_error(err):
     *          print(f"An error occurred: {err}")
     *      def my_on_completed():
     *          print(f"Completed processing")
     *
     *      sink = segment.make_sink("test", my_on_next, my_on_error, my_on_completed)
     *  ```
     */
    Builder.def("make_sink", &BuilderProxy::make_sink, py::return_value_policy::reference_internal);

    /**
     * Construct a new 'pure' python::object -> python::object node
     *
     * This will create and return a new lambda function with the following signature:
     * (py) @param name : Unique name of the node that will be created in the SRF Segment.
     * (py) @param map_f : a std::function that takes a py::object and returns a py::object. This is your
     * python-function which will be called on each data element as it flows through the node.
     */
    Builder.def("make_node", &BuilderProxy::make_node, py::return_value_policy::reference_internal);

    /**
     * Find and return an existing egress port -- throws if `name` does not exist
     * (py) @param name: Name of the egress port
     */
    Builder.def("get_egress", &BuilderProxy::get_egress, py::arg("name"));

    /**
     * Find and return an existing ingress port -- throws if `name` does not exist
     * (py) @param name: Name of the ingress port
     */
    Builder.def("get_ingress", &BuilderProxy::get_ingress, py::arg("name"));

    Builder.def("make_edge", &BuilderProxy::make_edge);

    Builder.def("make_edge", &BuilderProxy::make_edge, py::arg("source"), py::arg("sink"));

    Builder.def("load_module",
                &BuilderProxy::load_module_from_registry,
                py::arg("module_id"),
                py::arg("registry_namespace"),
                py::arg("module_name"),
                py::arg("module_config"),
                py::return_value_policy::reference_internal);

<<<<<<< HEAD
    Builder.def("init_module", &BuilderProxy::init_module, py::arg("module"));

    Builder.def("make_node_full", &BuilderProxy::make_node_full, py::return_value_policy::reference_internal);
=======
    Builder.def(
        "register_module_input", &BuilderProxy::register_module_input, py::arg("input_name"), py::arg("object"));
>>>>>>> 584adfcf

    Builder.def(
        "register_module_output", &BuilderProxy::register_module_output, py::arg("output_name"), py::arg("object"));

    Builder.def("make_node_full", &BuilderProxy::make_node_full, py::return_value_policy::reference_internal);

    /** Segment Module Interface Declarations **/
    SegmentModule.def("config", &SegmentModuleProxy::config);

    SegmentModule.def("component_prefix", &SegmentModuleProxy::component_prefix);

    SegmentModule.def("input_port", &SegmentModuleProxy::input_port, py::arg("input_id"));

    SegmentModule.def("input_ports", &SegmentModuleProxy::input_ports);

    SegmentModule.def("module_name", &SegmentModuleProxy::module_name);

    SegmentModule.def("name", &SegmentModuleProxy::name);

    SegmentModule.def("output_port", &SegmentModuleProxy::output_port, py::arg("output_id"));

    SegmentModule.def("output_ports", &SegmentModuleProxy::output_ports);

    SegmentModule.def("input_ids", &SegmentModuleProxy::input_ids);

    SegmentModule.def("output_ids", &SegmentModuleProxy::output_ids);

    // TODO(drobison): need to think about if/how we want to expose type_ids to Python... It might allow for some nice
    // flexibility SegmentModule.def("input_port_type_id", &SegmentModuleProxy::input_port_type_id, py::arg("input_id"))
    // SegmentModule.def("input_port_type_ids", &SegmentModuleProxy::input_port_type_id)
    // SegmentModule.def("output_port_type_id", &SegmentModuleProxy::output_port_type_id, py::arg("output_id"))
    // SegmentModule.def("output_port_type_ids", &SegmentModuleProxy::output_port_type_id)

    /** Module Register Interface Declarations **/
    SegmentModuleRegistry.def(py::init());

    SegmentModuleRegistry.def(
        "contains", &ModuleRegistryProxy::contains, py::arg("name"), py::arg("registry_namespace"));

    SegmentModuleRegistry.def(
        "contains_namespace", &ModuleRegistryProxy::contains_namespace, py::arg("registry_namespace"));

    SegmentModuleRegistry.def("registered_modules", &ModuleRegistryProxy::registered_modules);

    SegmentModuleRegistry.def(
        "is_version_compatible", &ModuleRegistryProxy::is_version_compatible, py::arg("release_version"));

    SegmentModuleRegistry.def("find_module",
                              &ModuleRegistryProxy::find_module,
                              py::arg("name"),
                              py::arg("registry_namespace"),
                              py::arg("module_name"),
                              py::arg("module_config"),
                              py::return_value_policy::reference_internal);

    SegmentModuleRegistry.def(
        "register_module",
        static_cast<void (*)(ModuleRegistryProxy&,
                             std::string,
                             const std::vector<unsigned int>&,
                             std::function<void(srf::segment::Builder&)>)>(&ModuleRegistryProxy::register_module),
        py::arg("name"),
        py::arg("release_version"),
        py::arg("fn_constructor"));

    SegmentModuleRegistry.def(
        "register_module",
        static_cast<void (*)(ModuleRegistryProxy&,
                             std::string,
                             std::string,
                             const std::vector<unsigned int>&,
                             std::function<void(srf::segment::Builder&)>)>(&ModuleRegistryProxy::register_module),
        py::arg("name"),
        py::arg("registry_namespace"),
        py::arg("release_version"),
        py::arg("fn_constructor"));

    SegmentModuleRegistry.def("unregister_module",
                              &ModuleRegistryProxy::unregister_module,
                              py::arg("name"),
                              py::arg("registry_namespace"),
                              py::arg("optional") = true);

    std::stringstream sstream;
    sstream << srf_VERSION_MAJOR << "." << srf_VERSION_MINOR << "." << srf_VERSION_PATCH;

    module.attr("__version__") = sstream.str();
}
}  // namespace srf::pysrf<|MERGE_RESOLUTION|>--- conflicted
+++ resolved
@@ -179,14 +179,10 @@
                 py::arg("module_config"),
                 py::return_value_policy::reference_internal);
 
-<<<<<<< HEAD
     Builder.def("init_module", &BuilderProxy::init_module, py::arg("module"));
 
-    Builder.def("make_node_full", &BuilderProxy::make_node_full, py::return_value_policy::reference_internal);
-=======
     Builder.def(
         "register_module_input", &BuilderProxy::register_module_input, py::arg("input_name"), py::arg("object"));
->>>>>>> 584adfcf
 
     Builder.def(
         "register_module_output", &BuilderProxy::register_module_output, py::arg("output_name"), py::arg("object"));
