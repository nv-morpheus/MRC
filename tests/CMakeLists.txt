--- conflicted
+++ resolved
@@ -15,10 +15,7 @@
 
 # Keep all source files sorted!!!
 add_executable(test_srf
-<<<<<<< HEAD
   modules/test_mirror_tap_module.cpp
-=======
->>>>>>> fea67897
   modules/test_module_registry.cpp
   modules/test_module_util.cpp
   modules/test_segment_modules.cpp
