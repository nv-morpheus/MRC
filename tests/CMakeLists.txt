# SPDX-FileCopyrightText: Copyright (c) 2018-2022, NVIDIA CORPORATION & AFFILIATES. All rights reserved.
# SPDX-License-Identifier: Apache-2.0
#
# Licensed under the Apache License, Version 2.0 (the "License");
# you may not use this file except in compliance with the License.
# You may obtain a copy of the License at
#
# http://www.apache.org/licenses/LICENSE-2.0
#
# Unless required by applicable law or agreed to in writing, software
# distributed under the License is distributed on an "AS IS" BASIS,
# WITHOUT WARRANTIES OR CONDITIONS OF ANY KIND, either express or implied.
# See the License for the specific language governing permissions and
# limitations under the License.

# Keep all source files sorted!!!
add_executable(test_srf
<<<<<<< HEAD
  # test_channel.cpp
  # test_codable.cpp
  test_edges.cpp
  # test_executor.cpp
=======
  modules/test_module_registry.cpp
  modules/test_module_util.cpp
  modules/test_segment_modules.cpp
  test_channel.cpp
  test_codable.cpp
  test_executor.cpp
>>>>>>> da29e46c
  test_main.cpp
  # test_metrics.cpp
  test_node.cpp
  # test_pipeline.cpp
  # test_segment.cpp
  # test_srf.cpp
  # test_type_utils.cpp
)

target_link_libraries(test_srf
  PRIVATE
    ${PROJECT_NAME}::libsrf
    GTest::gtest
)

add_test(
  NAME test_srf
  COMMAND $<TARGET_FILE:test_srf>
)

add_subdirectory(benchmarking)
add_subdirectory(logging)
add_subdirectory(modules)<|MERGE_RESOLUTION|>--- conflicted
+++ resolved
@@ -15,19 +15,13 @@
 
 # Keep all source files sorted!!!
 add_executable(test_srf
-<<<<<<< HEAD
+  modules/test_module_registry.cpp
+  modules/test_module_util.cpp
+  modules/test_segment_modules.cpp
   # test_channel.cpp
   # test_codable.cpp
   test_edges.cpp
   # test_executor.cpp
-=======
-  modules/test_module_registry.cpp
-  modules/test_module_util.cpp
-  modules/test_segment_modules.cpp
-  test_channel.cpp
-  test_codable.cpp
-  test_executor.cpp
->>>>>>> da29e46c
   test_main.cpp
   # test_metrics.cpp
   test_node.cpp
