--- conflicted
+++ resolved
@@ -41,7 +41,6 @@
 
 using namespace mrc;
 
-<<<<<<< HEAD
 // class TestChannel : public ::testing::Test
 // {
 //   protected:
@@ -139,7 +138,7 @@
 //     channel->await_write(42);
 //     ingress.await_write(2);
 
-// #ifdef SRF_TRACING_DISABLED
+// #ifdef MRC_TRACING_DISABLED
 //     EXPECT_EQ(observer->m_read_counter, 0);
 //     EXPECT_EQ(observer->m_write_counter, 0);
 // #else
@@ -153,7 +152,7 @@
 //     egress.try_read(std::ref(i));
 //     EXPECT_EQ(i, 2);
 
-// #ifdef SRF_TRACING_DISABLED
+// #ifdef MRC_TRACING_DISABLED
 //     EXPECT_EQ(observer->m_read_counter, 0);
 //     EXPECT_EQ(observer->m_write_counter, 0);
 // #else
@@ -268,233 +267,4 @@
 //     check_counter(const_r_value, 0, 0, true, false);
 //     // New value move in and move out
 //     check_counter(output, 1, 2, false, false);
-// }
-=======
-class TestChannel : public ::testing::Test
-{
-  protected:
-    void SetUp() override {}
-
-    void TearDown() override {}
-};
-
-struct TestChannelObserver : public WatcherInterface
-{
-    ~TestChannelObserver() override = default;
-
-    void on_entry(const WatchableEvent& op, const void* addr) final {}
-
-    void on_exit(const WatchableEvent& op, bool ok, const void* addr) final
-    {
-        if (ok && op == WatchableEvent::channel_read)
-            m_read_counter++;
-        if (ok && op == WatchableEvent::channel_write)
-            m_write_counter++;
-    }
-
-    std::uint64_t m_read_counter{0};
-    std::uint64_t m_write_counter{0};
-};
-
-TEST_F(TestChannel, FibersBufferedChannelLifeCycle)
-{
-    std::size_t count = 16;
-    boost::fibers::buffered_channel<int> channel(count);
-
-    using status_t = boost::fibers::channel_op_status;
-
-    // channel will block on the count-th element
-    for (int i = 0; i < count - 1; i++)
-    {
-        EXPECT_EQ(channel.try_push(i), status_t::success);
-    }
-
-    EXPECT_EQ(channel.try_push(911), status_t::full);
-
-    EXPECT_FALSE(channel.is_closed());
-    channel.close();
-    EXPECT_TRUE(channel.is_closed());
-
-    // channel can drain remaining elements when closed
-    for (int i = 0; i < count - 1; i++)
-    {
-        int val = -1;
-        EXPECT_EQ(channel.pop(val), status_t::success);
-    }
-
-    // channel::pop reports closed after last element has been drained
-    int val = -1;
-    EXPECT_EQ(channel.pop(val), status_t::closed);
-
-    // channel blocks new pushes when closed
-    EXPECT_EQ(channel.try_push(911), status_t::closed);
-}
-
-TEST_F(TestChannel, NullChannel)
-{
-    auto null_channel = std::make_shared<NullChannel<int>>();
-
-    channel::Ingress<int>& ingress = *null_channel;
-    channel::Egress<int>& egress   = *null_channel;
-
-    ingress.await_write(42);
-    ingress.await_write(2);
-
-    auto f = userspace_threads::async([null_channel] {
-        boost::this_fiber::sleep_for(std::chrono::milliseconds(100));
-        null_channel->close_channel();
-    });
-
-    int i;
-    auto s = std::chrono::system_clock::now();
-    egress.await_read(std::ref(i));
-    auto e = std::chrono::system_clock::now();
-    auto t = std::chrono::duration<double>(e - s).count();
-
-    EXPECT_GE(t, 0.1);
-}
-
-TEST_F(TestChannel, BufferedChannel)
-{
-    auto channel  = std::make_shared<BufferedChannel<int>>(4);
-    auto observer = std::make_shared<TestChannelObserver>();
-
-    channel->add_watcher(observer);
-
-    channel::Ingress<int>& ingress = *channel;
-    channel::Egress<int>& egress   = *channel;
-
-    channel->await_write(42);
-    ingress.await_write(2);
-
-#ifdef MRC_TRACING_DISABLED
-    EXPECT_EQ(observer->m_read_counter, 0);
-    EXPECT_EQ(observer->m_write_counter, 0);
-#else
-    EXPECT_EQ(observer->m_read_counter, 0);
-    EXPECT_EQ(observer->m_write_counter, 2);
-#endif
-
-    int i;
-    egress.await_read(std::ref(i));
-    EXPECT_EQ(i, 42);
-    egress.try_read(std::ref(i));
-    EXPECT_EQ(i, 2);
-
-#ifdef MRC_TRACING_DISABLED
-    EXPECT_EQ(observer->m_read_counter, 0);
-    EXPECT_EQ(observer->m_write_counter, 0);
-#else
-    EXPECT_EQ(observer->m_read_counter, 2);
-    EXPECT_EQ(observer->m_write_counter, 2);
-#endif
-
-    auto f = userspace_threads::async([channel] {
-        boost::this_fiber::sleep_for(std::chrono::milliseconds(100));
-        channel->close_channel();
-    });
-
-    auto s = std::chrono::system_clock::now();
-    egress.await_read(std::ref(i));
-    auto e = std::chrono::system_clock::now();
-    auto t = std::chrono::duration<double>(e - s).count();
-
-    EXPECT_GE(t, 0.1);
-}
-
-TEST_F(TestChannel, RecentChannel)
-{
-    auto channel = std::make_shared<RecentChannel<int>>(2);
-
-    channel::Ingress<int>& ingress = *channel;
-    channel::Egress<int>& egress   = *channel;
-
-    channel->await_write(42);
-    ingress.await_write(2);
-    ingress.await_write(-2);
-
-    int i;
-    egress.await_read(std::ref(i));
-    EXPECT_EQ(i, 2);
-    egress.try_read(std::ref(i));
-    EXPECT_EQ(i, -2);
-
-    /*
-    auto f = userspace_threads::async([&] {
-        boost::this_fiber::sleep_for(std::chrono::milliseconds(100));
-        ingress.close_channel();
-    });
-
-    auto s = std::chrono::system_clock::now();
-    egress.await_read(std::ref(i));
-    auto e = std::chrono::system_clock::now();
-    auto t = std::chrono::duration<double>(e - s).count();
-
-    EXPECT_GE(t, 0.1);
-    */
-}
-
-TEST_F(TestChannel, OnComplete) {}
-
-TEST_F(TestChannel, AwaitWriteOverloads)
-{
-    auto channel = std::make_shared<BufferedChannel<CopyMoveCounter>>(4);
-
-    CopyMoveCounter output;
-
-    auto check_counter =
-        [](const CopyMoveCounter& test_val, size_t copy_count, size_t move_count, bool was_copied, bool was_moved) {
-            EXPECT_EQ(test_val.copy_count(), copy_count);
-            EXPECT_EQ(test_val.move_count(), move_count);
-            EXPECT_EQ(test_val.was_copied(), was_copied);
-            EXPECT_EQ(test_val.was_moved(), was_moved);
-        };
-
-    // === xValue ===
-    channel->await_write(CopyMoveCounter());
-
-    channel->await_read(std::ref(output));
-    // Old value move in, new value move out
-    check_counter(output, 0, 2, false, false);
-
-    // === lValue reference ===
-    CopyMoveCounter l_value;
-    channel->await_write(l_value);
-
-    channel->await_read(std::ref(output));
-    // Old value was copied
-    check_counter(l_value, 0, 0, true, false);
-    // New value move in and move out
-    check_counter(output, 1, 2, false, false);
-
-    // === lValue move ===
-    CopyMoveCounter l_value_move;
-    channel->await_write(std::move(l_value_move));
-
-    channel->await_read(std::ref(output));
-    // Old value was copied
-    check_counter(l_value_move, 0, 0, false, true);
-    // New value move in and move out
-    check_counter(output, 0, 2, false, false);
-
-    // === const lValue ===
-    const CopyMoveCounter const_l_value;
-    channel->await_write(const_l_value);
-
-    channel->await_read(std::ref(output));
-    // Old value was copied
-    check_counter(const_l_value, 0, 0, true, false);
-    // New value move in and move out
-    check_counter(output, 1, 2, false, false);
-
-    // === const rValue ===
-    const CopyMoveCounter& const_r_value = CopyMoveCounter();
-    channel->await_write(const_r_value);
-
-    channel->await_read(std::ref(output));
-    // Old value was copied
-    check_counter(const_r_value, 0, 0, true, false);
-    // New value move in and move out
-    check_counter(output, 1, 2, false, false);
-}
->>>>>>> edf83627
+// }