--- conflicted
+++ resolved
@@ -20,21 +20,13 @@
 #include "internal/data_plane/tags.hpp"
 #include "internal/runnable/resources.hpp"
 #include "internal/ucx/common.hpp"
-<<<<<<< HEAD
-#include "internal/ucx/context.hpp"
-=======
->>>>>>> da29e46c
 #include "internal/ucx/resources.hpp"
-#include "internal/ucx/worker.hpp"
 
 #include "srf/channel/status.hpp"
 #include "srf/core/task_queue.hpp"
 #include "srf/memory/buffer_view.hpp"
-<<<<<<< HEAD
 #include "srf/memory/literals.hpp"
 #include "srf/memory/memory_kind.hpp"
-=======
->>>>>>> da29e46c
 #include "srf/node/edge_builder.hpp"
 #include "srf/node/generic_source.hpp"
 #include "srf/node/operators/router.hpp"
@@ -77,36 +69,15 @@
     ucp_request_free(request);
 }
 
-static void pre_post_recv_issue(detail::PrePostedRecvInfo* info);
+static void pre_post_recv(detail::PrePostedRecvInfo* info);
 
 void pre_posted_recv_callback(void* request, ucs_status_t status, const ucp_tag_recv_info_t* msg_info, void* user_data)
 {
-<<<<<<< HEAD
-    LOG(FATAL) << "implement me";
-    // if (status != UCS_OK)
-    // {
-    //     LOG(FATAL) << "recv_completion_handler observed " << ucs_status_string(status);
-    // }
-    // auto user_bits = decode_user_bits(msg_info->sender_tag);
-    // DCHECK(static_subscriber && static_subscriber->is_subscribed());
-    // auto msg = std::make_pair(user_bits,
-    //                           srf::memory::buffer_view(user_data, msg_info->length, srf::memory::memory_kind::host));
-    // static_subscriber->on_next(std::move(msg));
-    // ucp_request_free(request);
-}
-
-static void pre_post_recv(detail::PrePostedRecvInfo* info);
-
-void pre_posted_recv_callback(void* request, ucs_status_t status, const ucp_tag_recv_info_t* msg_info, void* user_data)
-{
-=======
->>>>>>> da29e46c
     DCHECK(user_data);
     auto* info = static_cast<detail::PrePostedRecvInfo*>(user_data);
     if (status == UCS_OK)  // cpp20 [[likely]]
     {
         // grab tag and free request - not sure if there will be a race condition on msg_info
-<<<<<<< HEAD
         auto tag    = decode_user_bits(msg_info->sender_tag);
         auto length = msg_info->length;
         ucp_request_free(request);
@@ -123,22 +94,11 @@
 
         // repost recv
         pre_post_recv(info);
-=======
-        auto tag = msg_info->sender_tag;
-        ucp_request_free(request);
-
-        // repost recv
-        pre_post_recv_issue(info);
-
-        // write tag to channel
-        info->channel->await_write(std::move(tag));
->>>>>>> da29e46c
     }
     else if (status == UCS_ERR_CANCELED)
     {
         ucp_request_free(info->request);
         info->request = nullptr;  // this ensures than cancel will not be called again if a kill is issued after stop
-<<<<<<< HEAD
     }
     else
     {
@@ -147,29 +107,15 @@
 }
 
 void pre_post_recv(detail::PrePostedRecvInfo* info)
-=======
-    }
-    else
-    {
-        LOG(FATAL) << "data_plane: pre_posted_recv_callback failed with status: " << ucs_status_string(status);
-    }
-}
-
-void pre_post_recv_issue(detail::PrePostedRecvInfo* info)
->>>>>>> da29e46c
 {
     ucp_request_param_t params;
     params.op_attr_mask = UCP_OP_ATTR_FIELD_CALLBACK | UCP_OP_ATTR_FIELD_USER_DATA | UCP_OP_ATTR_FLAG_NO_IMM_CMPL;
     params.cb.recv      = pre_posted_recv_callback;
     params.user_data    = info;
 
-<<<<<<< HEAD
     // match upper 16 bits instead of only upper 4 bits
     info->request =
         ucp_tag_recv_nbx(info->worker, info->buffer.data(), info->buffer.bytes(), TAG_EGR_MSG, TAG_MSG_MASK, &params);
-=======
-    info->request = ucp_tag_recv_nbx(info->worker, nullptr, 0, 0, 0, &params);
->>>>>>> da29e46c
     CHECK(info->request);
     CHECK(!UCS_PTR_IS_ERR(info->request));
 }
@@ -198,7 +144,6 @@
     ucp_tag_t m_tag_mask{0};
 };
 
-<<<<<<< HEAD
 Server::Server(resources::PartitionResourceBase& provider,
                ucx::Resources& ucx,
                memory::HostResources& host,
@@ -209,12 +154,6 @@
   m_host(host),
   m_instance_id(instance_id),
   m_transient_pool(transient_pool)
-=======
-Server::Server(resources::PartitionResourceBase& provider, ucx::Resources& ucx, memory::HostResources& host) :
-  resources::PartitionResourceBase(provider),
-  m_ucx(ucx),
-  m_host(host)
->>>>>>> da29e46c
 {}
 
 Server::~Server()
@@ -228,7 +167,6 @@
         .enqueue([this] {
             // source channel ucx tag recvs masked with the RemoteDescriptor tag
             // this recv has no recv payload, we simply write the tag to the channel
-<<<<<<< HEAD
             m_prepost_channel = std::make_unique<node::SourceChannelWriteable<network_event_t>>();
 
             m_pre_posted_recv_info.resize(m_pre_posted_recv_count);
@@ -240,29 +178,13 @@
                 info.buffer  = m_transient_pool.await_buffer(1_MiB);
                 pre_post_recv(&info);
             }
-=======
-            m_rd_source = std::make_unique<node::SourceChannelWriteable<ucp_tag_t>>();
-
-            // pre-post recv for remote descriptors and remote promise/future
-            // m_pre_posted_recv_info.resize(m_pre_posted_recv_count);
-            // for (auto& info : m_pre_posted_recv_info)
-            // {
-            //     info.worker  = m_ucx.worker().handle();
-            //     info.channel = m_rd_source.get();
-            //     pre_post_recv_issue(&info);
-            // }
->>>>>>> da29e46c
 
             // source for ucx tag recvs with data
             auto progress_engine = std::make_unique<DataPlaneServerWorker>(m_ucx.worker());
 
             // router for ucx tag recvs with data
-<<<<<<< HEAD
             m_deserialize_source = std::make_shared<node::Router<PortAddress, memory::TransientBuffer>>();
             node::make_edge(*m_prepost_channel, *m_deserialize_source);
-=======
-            m_deserialize_source = std::make_shared<node::Router<PortAddress, srf::memory::buffer_view>>();
->>>>>>> da29e46c
 
             // for edge between source and router - on channel operator driven by the source thread
             node::make_edge(*progress_engine, *m_deserialize_source);
@@ -347,11 +269,7 @@
     ucp_tag_recv_info_t msg_info;
     std::uint32_t backoff = 1;
 
-<<<<<<< HEAD
-    DVLOG(10) << "startin data plane server progress engine loop";
-=======
     DVLOG(10) << "starting data plane server progress engine loop";
->>>>>>> da29e46c
 
     // the progress loop has tag_probe_nb disabled
     // this should be re-enabled to accept tagged messages that have payloads
