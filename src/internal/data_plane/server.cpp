--- conflicted
+++ resolved
@@ -25,12 +25,9 @@
 
 #include "srf/channel/status.hpp"
 #include "srf/core/task_queue.hpp"
-<<<<<<< HEAD
 #include "srf/memory/buffer_view.hpp"
 #include "srf/node/channel_holder.hpp"
-=======
 #include "srf/memory/literals.hpp"
->>>>>>> 9fbd4a5a
 #include "srf/node/edge_builder.hpp"
 #include "srf/node/generic_source.hpp"
 #include "srf/node/operators/router.hpp"
@@ -170,11 +167,7 @@
         .enqueue([this] {
             // source channel ucx tag recvs masked with the RemoteDescriptor tag
             // this recv has no recv payload, we simply write the tag to the channel
-<<<<<<< HEAD
-            // m_rd_source = std::make_unique<node::SourceChannelWriteable<ucp_tag_t>>();
-=======
             m_prepost_channel = std::make_unique<node::SourceChannelWriteable<network_event_t>>();
->>>>>>> 9fbd4a5a
 
             m_pre_posted_recv_info.resize(m_pre_posted_recv_count);
             for (auto& info : m_pre_posted_recv_info)
@@ -190,12 +183,8 @@
             auto progress_engine = std::make_shared<DataPlaneServerWorker>(m_ucx.worker());
 
             // router for ucx tag recvs with data
-<<<<<<< HEAD
-            m_deserialize_source = std::make_shared<node::TaggedRouter<PortAddress, srf::memory::buffer_view>>();
-=======
-            m_deserialize_source = std::make_shared<node::Router<PortAddress, memory::TransientBuffer>>();
+            m_deserialize_source = std::make_shared<node::TaggedRouter<PortAddress, memory::TransientBuffer>>();
             node::make_edge(*m_prepost_channel, *m_deserialize_source);
->>>>>>> 9fbd4a5a
 
             // for edge between source and router - on channel operator driven by the source thread
             node::make_edge(*progress_engine, *m_deserialize_source);
@@ -264,11 +253,7 @@
     return m_ucx.worker().address();
 }
 
-<<<<<<< HEAD
-node::TaggedRouter<PortAddress, srf::memory::buffer_view>& Server::deserialize_source()
-=======
-node::Router<std::uint64_t, memory::TransientBuffer>& Server::deserialize_source()
->>>>>>> 9fbd4a5a
+node::TaggedRouter<PortAddress, memory::TransientBuffer>& Server::deserialize_source()
 {
     CHECK(m_deserialize_source);
     return *m_deserialize_source;
