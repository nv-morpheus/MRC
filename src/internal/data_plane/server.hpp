--- conflicted
+++ resolved
@@ -25,11 +25,8 @@
 #include "internal/ucx/resources.hpp"
 
 #include "srf/channel/status.hpp"
-<<<<<<< HEAD
 #include "srf/memory/buffer_view.hpp"
 #include "srf/node/channel_holder.hpp"
-=======
->>>>>>> 9fbd4a5a
 #include "srf/node/operators/router.hpp"
 #include "srf/node/source_channel.hpp"
 #include "srf/runnable/runner.hpp"
@@ -72,11 +69,7 @@
 struct PrePostedRecvInfo
 {
     ucp_worker_h worker;
-<<<<<<< HEAD
-    node::EdgeChannelWriter<ucp_tag_t>* channel;
-=======
-    node::SourceChannelWriteable<network_event_t>* channel;
->>>>>>> 9fbd4a5a
+    node::EdgeChannelWriter<network_event_t>* channel;
     void* request;
     memory::TransientBuffer buffer;
     memory::TransientPool* pool;
@@ -95,11 +88,7 @@
 
     ucx::WorkerAddress worker_address() const;
 
-<<<<<<< HEAD
-    node::TaggedRouter<PortAddress, srf::memory::buffer_view>& deserialize_source();
-=======
-    node::Router<PortAddress, memory::TransientBuffer>& deserialize_source();
->>>>>>> 9fbd4a5a
+    node::TaggedRouter<PortAddress, memory::TransientBuffer>& deserialize_source();
 
   private:
     void do_service_start() final;
@@ -120,19 +109,11 @@
 
     // deserialization nodes will connect to this source wtih their port id
     // the source for this router is the private GenericSoruce of this object
-<<<<<<< HEAD
-    std::shared_ptr<node::TaggedRouter<PortAddress, srf::memory::buffer_view>> m_deserialize_source;
+    std::shared_ptr<node::TaggedRouter<PortAddress, memory::TransientBuffer>> m_deserialize_source;
 
     // the remote descriptor manager will connect to this source
     // data will be emitted on this source as a conditional branch of data source
-    std::shared_ptr<node::EdgeChannelWriter<ucp_tag_t>> m_rd_source;
-=======
-    std::shared_ptr<node::Router<PortAddress, memory::TransientBuffer>> m_deserialize_source;
-
-    // the remote descriptor manager will connect to this source
-    // data will be emitted on this source as a conditional branch of data source
-    std::unique_ptr<node::SourceChannelWriteable<network_event_t>> m_prepost_channel;
->>>>>>> 9fbd4a5a
+    std::shared_ptr<node::EdgeChannelWriter<network_event_t>> m_prepost_channel;
 
     // pre-posted recv state
     std::vector<detail::PrePostedRecvInfo> m_pre_posted_recv_info;
