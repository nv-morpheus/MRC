/**
 * SPDX-FileCopyrightText: Copyright (c) 2021-2022, NVIDIA CORPORATION & AFFILIATES. All rights reserved.
 * SPDX-License-Identifier: Apache-2.0
 *
 * Licensed under the Apache License, Version 2.0 (the "License");
 * you may not use this file except in compliance with the License.
 * You may obtain a copy of the License at
 *
 * http://www.apache.org/licenses/LICENSE-2.0
 *
 * Unless required by applicable law or agreed to in writing, software
 * distributed under the License is distributed on an "AS IS" BASIS,
 * WITHOUT WARRANTIES OR CONDITIONS OF ANY KIND, either express or implied.
 * See the License for the specific language governing permissions and
 * limitations under the License.
 */

#include "internal/executor/executor.hpp"

#include "internal/pipeline/manager.hpp"
#include "internal/pipeline/pipeline.hpp"
#include "internal/pipeline/port_graph.hpp"
#include "internal/pipeline/types.hpp"
#include "internal/resources/manager.hpp"
#include "internal/system/system.hpp"
#include "internal/utils/contains.hpp"
#include "srf/core/addresses.hpp"
#include "srf/exceptions/runtime_error.hpp"
#include "srf/internal/pipeline/ipipeline.hpp"
#include "srf/options/options.hpp"

#include <glog/logging.h>

#include <map>

namespace srf::internal::executor {

<<<<<<< HEAD
Executor::Executor(std::shared_ptr<Options> options) :
  SystemProvider(system::make_system(std::move(options))),
  m_resources_manager(std::make_unique<resources::Manager>(*this))
=======
static bool valid_pipeline(const pipeline::Pipeline& pipeline);

Executor::Executor(Handle<Options> options) :
  m_system(system::make_system(std::move(options))),
  m_resources(resources::make_resource_partitions(m_system))
>>>>>>> 15c2727a
{}

Executor::Executor(std::unique_ptr<system::Resources> resources) :
  SystemProvider(*resources),
  m_resources_manager(std::make_unique<resources::Manager>(std::move(resources)))
{}

Executor::~Executor()
{
    Service::call_in_destructor();
}

void Executor::register_pipeline(std::unique_ptr<pipeline::IPipeline> ipipeline)
{
    CHECK(ipipeline);
    CHECK(m_pipeline_manager == nullptr);

<<<<<<< HEAD
    auto pipeline      = pipeline::Pipeline::unwrap(*ipipeline);
    m_pipeline_manager = std::make_unique<pipeline::Manager>(pipeline, *m_resources_manager);
=======
    auto pipeline = pipeline::Pipeline::unwrap(*ipipeline);

    if (!valid_pipeline(*pipeline))
    {
        throw exceptions::SrfRuntimeError("pipeline validation failed");
    }

    m_pipeline_manager = std::make_unique<pipeline::Manager>(pipeline, m_resources);
>>>>>>> 15c2727a

    pipeline::SegmentAddresses initial_segments;
    for (const auto& [id, segment] : pipeline->segments())
    {
        auto address              = segment_address_encode(id, 0);  // rank 0
        initial_segments[address] = 0;                              // partition 0;
    }
    m_pipeline_manager->push_updates(std::move(initial_segments));
}

void Executor::do_service_start()
{
    CHECK(m_pipeline_manager);
    m_pipeline_manager->service_start();
}
void Executor::do_service_stop()
{
    CHECK(m_pipeline_manager);
    m_pipeline_manager->service_stop();
}
void Executor::do_service_kill()
{
    CHECK(m_pipeline_manager);
    return m_pipeline_manager->service_kill();
}
void Executor::do_service_await_live()
{
    CHECK(m_pipeline_manager);
    m_pipeline_manager->service_await_live();
}
void Executor::do_service_await_join()
{
    CHECK(m_pipeline_manager);
    m_pipeline_manager->service_await_join();
}

// convert to std::expect
bool valid_pipeline(const pipeline::Pipeline& pipeline)
{
    bool valid = true;
    pipeline::PortGraph pg(pipeline);

    for (const auto& [name, connections] : pg.port_map())
    {
        // first validate all port names have at least one:
        // - segment using that port as an ingress, and
        // - segment using that port as an egress
        if (connections.egress_segments.empty() or connections.ingress_segments.empty())
        {
            valid = false;
            // todo - print list of segments names for ingress/egres connections to this port
            LOG(WARNING) << "port: " << name << " has incomplete connections - used as ingress on "
                         << connections.ingress_segments.size() << " segments; used as egress on "
                         << connections.egress_segments.size() << " segments";
        }

        // we currently only have an load-balancer manifold
        // it doesn't make sense to connect segments of different types to a load-balancer, they should probably be
        // broadcast
        // in general, if there are more than one type of segments writing to or reading from a manifold, then that port
        // should have an explicit manifold type specified
        if (connections.egress_segments.size() > 1 or connections.ingress_segments.size() > 1)
        {
            valid = false;
            LOG(WARNING) << "port: " << name
                         << " has more than 1 segment type connected to an ingress or egress port; this is currently "
                            "an invalid configuration as there are no manifold available to handle this condition";
        }
    }

    return valid;
}

}  // namespace srf::internal::executor<|MERGE_RESOLUTION|>--- conflicted
+++ resolved
@@ -35,17 +35,11 @@
 
 namespace srf::internal::executor {
 
-<<<<<<< HEAD
+static bool valid_pipeline(const pipeline::Pipeline& pipeline);
+
 Executor::Executor(std::shared_ptr<Options> options) :
   SystemProvider(system::make_system(std::move(options))),
   m_resources_manager(std::make_unique<resources::Manager>(*this))
-=======
-static bool valid_pipeline(const pipeline::Pipeline& pipeline);
-
-Executor::Executor(Handle<Options> options) :
-  m_system(system::make_system(std::move(options))),
-  m_resources(resources::make_resource_partitions(m_system))
->>>>>>> 15c2727a
 {}
 
 Executor::Executor(std::unique_ptr<system::Resources> resources) :
@@ -63,10 +57,6 @@
     CHECK(ipipeline);
     CHECK(m_pipeline_manager == nullptr);
 
-<<<<<<< HEAD
-    auto pipeline      = pipeline::Pipeline::unwrap(*ipipeline);
-    m_pipeline_manager = std::make_unique<pipeline::Manager>(pipeline, *m_resources_manager);
-=======
     auto pipeline = pipeline::Pipeline::unwrap(*ipipeline);
 
     if (!valid_pipeline(*pipeline))
@@ -74,8 +64,7 @@
         throw exceptions::SrfRuntimeError("pipeline validation failed");
     }
 
-    m_pipeline_manager = std::make_unique<pipeline::Manager>(pipeline, m_resources);
->>>>>>> 15c2727a
+    m_pipeline_manager = std::make_unique<pipeline::Manager>(pipeline, *m_resources_manager);
 
     pipeline::SegmentAddresses initial_segments;
     for (const auto& [id, segment] : pipeline->segments())
