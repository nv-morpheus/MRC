/**
 * SPDX-FileCopyrightText: Copyright (c) 2021-2022, NVIDIA CORPORATION & AFFILIATES. All rights reserved.
 * SPDX-License-Identifier: Apache-2.0
 *
 * Licensed under the Apache License, Version 2.0 (the "License");
 * you may not use this file except in compliance with the License.
 * You may obtain a copy of the License at
 *
 * http://www.apache.org/licenses/LICENSE-2.0
 *
 * Unless required by applicable law or agreed to in writing, software
 * distributed under the License is distributed on an "AS IS" BASIS,
 * WITHOUT WARRANTIES OR CONDITIONS OF ANY KIND, either express or implied.
 * See the License for the specific language governing permissions and
 * limitations under the License.
 */

#pragma once

#include "internal/system/device_partition.hpp"
#include "internal/system/gpu_info.hpp"
#include "internal/system/host_partition.hpp"
#include "internal/system/partition.hpp"

#include "srf/options/options.hpp"
#include "srf/options/placement.hpp"

#include <vector>

namespace srf::internal::system {

class System;
class Topology;  // IWYU pragma: keep

// TODO(unknown): flatten partition here

class Partitions
{
  public:
    Partitions(const Topology& topology, const Options& options);
    Partitions(const System& system);

<<<<<<< HEAD
    const std::vector<Partition>& flattened() const;

    const std::vector<HostPartition>& host_partitions() const;
    const std::vector<DevicePartition>& device_partitions() const;
=======
    // The host and device partitions are hierarchical where there is a possibility, depending on options provided
    // where more than one cuda device shares the same host partition, so those host resources are shared.
    //
    // However, each device defines an entry in the flattened partition list since it will have its own unique network
    // and device resources.
    //
    // We flatten the partitions such that it is an ordered list where the first N partitions correspond to N cuda
    // devices, sorted by cuda_device_id. If there are more than N partition, those partitions do not have devices
    // attached.
    //
    // The flattened partitions provide the view of what's available to a given GPU.

    const std::vector<HostPartition>& host_partitions() const;
    const std::vector<DevicePartition>& device_partitions() const;
    const std::vector<Partition>& flattened() const;
>>>>>>> d6b51a2f

    const PlacementStrategy& cpu_strategy() const;
    const PlacementResources& device_to_host_strategy() const;

  private:
    std::vector<Partition> m_partitions;
    std::vector<HostPartition> m_host_partitions;
    std::vector<DevicePartition> m_device_partitions;

    PlacementStrategy m_cpu_strategy;
    PlacementResources m_device_to_host_strategy;
};

}  // namespace srf::internal::system<|MERGE_RESOLUTION|>--- conflicted
+++ resolved
@@ -40,12 +40,6 @@
     Partitions(const Topology& topology, const Options& options);
     Partitions(const System& system);
 
-<<<<<<< HEAD
-    const std::vector<Partition>& flattened() const;
-
-    const std::vector<HostPartition>& host_partitions() const;
-    const std::vector<DevicePartition>& device_partitions() const;
-=======
     // The host and device partitions are hierarchical where there is a possibility, depending on options provided
     // where more than one cuda device shares the same host partition, so those host resources are shared.
     //
@@ -61,7 +55,6 @@
     const std::vector<HostPartition>& host_partitions() const;
     const std::vector<DevicePartition>& device_partitions() const;
     const std::vector<Partition>& flattened() const;
->>>>>>> d6b51a2f
 
     const PlacementStrategy& cpu_strategy() const;
     const PlacementResources& device_to_host_strategy() const;
