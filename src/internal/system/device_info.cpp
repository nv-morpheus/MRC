/**
 * SPDX-FileCopyrightText: Copyright (c) 2018-2022, NVIDIA CORPORATION & AFFILIATES. All rights reserved.
 * SPDX-License-Identifier: Apache-2.0
 *
 * Licensed under the Apache License, Version 2.0 (the "License");
 * you may not use this file except in compliance with the License.
 * You may obtain a copy of the License at
 *
 * http://www.apache.org/licenses/LICENSE-2.0
 *
 * Unless required by applicable law or agreed to in writing, software
 * distributed under the License is distributed on an "AS IS" BASIS,
 * WITHOUT WARRANTIES OR CONDITIONS OF ANY KIND, either express or implied.
 * See the License for the specific language governing permissions and
 * limitations under the License.
 */

#include "internal/system/device_info.hpp"

#include "srf/cuda/common.hpp"  // IWYU pragma: associated

#include <cuda_runtime.h>
#include <glog/logging.h>
#include <nvml.h>

#include <array>
#include <cstddef>
#include <cstdlib>
#include <memory>
#include <ostream>
#include <set>
#include <string>

#define TEST_BIT(_n, _p) (_n & (1UL << _p))

namespace {
struct NvmlState
{
    NvmlState()
    {
        auto nvml_status = nvmlInit_v2();
        if (nvml_status != NVML_SUCCESS)
        {
            LOG(WARNING) << "NVML: Error initializing due to '" << nvmlErrorString(nvml_status)
                         << "'. Setting DeviceCount to 0, CUDA will not be initialized";
            return;
<<<<<<< HEAD
        case NVML_ERROR_NO_PERMISSION:
            LOG(WARNING) << "NVML: Access to the NVIDIA GPU driver failed; setting DeviceCount to 0, CUDA will not be "
                            "initialized";
            return;
        default:
            if (std::getenv("SRF_IGNORE_NO_GPU") != nullptr)
            {
                return;
            }

            LOG(FATAL) << "NVML_ERROR_UNKNOWN: is a hard fail";
=======
>>>>>>> e6c7b2ee
        }

        unsigned int visible_devices = 0;

        CHECK_EQ(nvmlDeviceGetCount_v2(&visible_devices), NVML_SUCCESS);

        for (decltype(visible_devices) i = 0; i < visible_devices; i++)
        {
            nvmlDevice_t device_handle;
            auto device_status = nvmlDeviceGetHandleByIndex_v2(i, &device_handle);
            if (device_status != NVML_SUCCESS)
            {
                LOG(WARNING) << "NVML: " << nvmlErrorString(device_status) << "; device with index " << i
                             << " will be ignored";
                continue;
            }
            m_accessible_indexes.insert(i);
        }
    }
    ~NvmlState()
    {
        CHECK_EQ(nvmlShutdown(), NVML_SUCCESS) << "Failed to Shutdown NVML";
    }

    const std::set<unsigned int>& accessible_nvml_device_indexes() const
    {
        return m_accessible_indexes;
    }

  private:
    // this object can also hold the list of device handles that we have access to.
    // - nvmlDeviceGetCount_v2 - will tell us the total number of devices we have access to, i.e. the range of [0, N)
    // device indexes, then enumerate all devices using using nvmlDeviceGetHandleByIndex_v2 and store those handles for
    // which we have permission to access, the call to nvmlDeviceGetHandleByIndex_v2 may return
    // NVML_ERROR_NO_PERMISSION.
    std::set<unsigned int> m_accessible_indexes;
};

auto nvmlInstatnce = std::make_unique<NvmlState>();

}  // namespace

namespace srf::internal::system {

nvmlDevice_t DeviceInfo::GetHandleById(unsigned int device_id)
{
    nvmlDevice_t handle;
    CHECK_EQ(nvmlDeviceGetHandleByIndex(device_id, &handle), NVML_SUCCESS);
    return handle;
}

/*
cpu_set DeviceInfo::Affinity(int device_id)
{
    nvmlDevice_t gpu       = DeviceInfo::GetHandleById(device_id);
    unsigned long cpu_mask = 0;
    cpu_set cpus;

    CHECK_EQ(nvmlDeviceGetCpuAffinity(gpu, sizeof(cpu_mask), &cpu_mask), NVML_SUCCESS)
        << "Failed to retrieve CpusSet for GPU=" << device_id;

    for (unsigned int i = 0; i < 8 * sizeof(cpu_mask); i++)
    {
        if (test_bit(cpu_mask, i))
        {
            cpus.insert(affinity::system::cpu_from_logical_id(i));
        }
    }

    DLOG(INFO) << "CPU Affinity for GPU " << device_id << ": " << cpus;
    return std::move(cpus);
}
*/

std::size_t DeviceInfo::Alignment()
{
    struct cudaDeviceProp properties;
    SRF_CHECK_CUDA(cudaGetDeviceProperties(&properties, 0));
    return properties.textureAlignment;
}

double DeviceInfo::PowerUsage(int device_id)
{
    unsigned int power;
    CHECK_EQ(nvmlDeviceGetPowerUsage(DeviceInfo::GetHandleById(device_id), &power), NVML_SUCCESS);
    return static_cast<double>(power) * 0.001;
}

double DeviceInfo::PowerLimit(int device_id)
{
    unsigned int limit;
    CHECK_EQ(nvmlDeviceGetPowerManagementLimit(DeviceInfo::GetHandleById(device_id), &limit), NVML_SUCCESS);
    return static_cast<double>(limit) * 0.001;
}

std::string DeviceInfo::UUID(int device_id)
{
    std::array<char, 256> buffer;
    CHECK_EQ(nvmlDeviceGetUUID(DeviceInfo::GetHandleById(device_id), buffer.data(), 256), NVML_SUCCESS);
    return buffer.data();
}

std::string DeviceInfo::PCIeBusID(int device_id)
{
    nvmlPciInfo_t info;
    CHECK_EQ(nvmlDeviceGetPciInfo_v3(DeviceInfo::GetHandleById(device_id), &info), NVML_SUCCESS);
    return info.busId;
}

std::size_t DeviceInfo::AccessibleDevices()
{
    CHECK(nvmlInstatnce) << "Failure to Initialize NVML";
    return nvmlInstatnce->accessible_nvml_device_indexes().size();
}

std::set<unsigned int> DeviceInfo::AccessibleDeviceIndexes()
{
    CHECK(nvmlInstatnce) << "Failure to Initialize NVML";
    return nvmlInstatnce->accessible_nvml_device_indexes();
}

nvmlMemory_t DeviceInfo::MemoryInfo(int device_id)
{
    nvmlMemory_t info;
    CHECK_EQ(nvmlDeviceGetMemoryInfo(DeviceInfo::GetHandleById(device_id), &info), NVML_SUCCESS);
    return info;
}

std::string DeviceInfo::Name(int device_id)
{
    std::array<char, 256> buffer;
    CHECK_EQ(nvmlDeviceGetName(DeviceInfo::GetHandleById(device_id), buffer.data(), 256), NVML_SUCCESS);
    return buffer.data();
}

}  // namespace srf::internal::system<|MERGE_RESOLUTION|>--- conflicted
+++ resolved
@@ -25,7 +25,6 @@
 
 #include <array>
 #include <cstddef>
-#include <cstdlib>
 #include <memory>
 #include <ostream>
 #include <set>
@@ -44,20 +43,6 @@
             LOG(WARNING) << "NVML: Error initializing due to '" << nvmlErrorString(nvml_status)
                          << "'. Setting DeviceCount to 0, CUDA will not be initialized";
             return;
-<<<<<<< HEAD
-        case NVML_ERROR_NO_PERMISSION:
-            LOG(WARNING) << "NVML: Access to the NVIDIA GPU driver failed; setting DeviceCount to 0, CUDA will not be "
-                            "initialized";
-            return;
-        default:
-            if (std::getenv("SRF_IGNORE_NO_GPU") != nullptr)
-            {
-                return;
-            }
-
-            LOG(FATAL) << "NVML_ERROR_UNKNOWN: is a hard fail";
-=======
->>>>>>> e6c7b2ee
         }
 
         unsigned int visible_devices = 0;
