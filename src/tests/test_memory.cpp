/**
 * SPDX-FileCopyrightText: Copyright (c) 2021-2022, NVIDIA CORPORATION & AFFILIATES. All rights reserved.
 * SPDX-License-Identifier: Apache-2.0
 *
 * Licensed under the Apache License, Version 2.0 (the "License");
 * you may not use this file except in compliance with the License.
 * You may obtain a copy of the License at
 *
 * http://www.apache.org/licenses/LICENSE-2.0
 *
 * Unless required by applicable law or agreed to in writing, software
 * distributed under the License is distributed on an "AS IS" BASIS,
 * WITHOUT WARRANTIES OR CONDITIONS OF ANY KIND, either express or implied.
 * See the License for the specific language governing permissions and
 * limitations under the License.
 */

#include "internal/memory/callback_adaptor.hpp"
#include "internal/memory/transient_pool.hpp"
#include "internal/ucx/context.hpp"
#include "internal/ucx/memory_block.hpp"
#include "internal/ucx/registration_cache.hpp"
#include "internal/ucx/registration_resource.hpp"

#include "srf/memory/adaptors.hpp"
#include "srf/memory/buffer.hpp"
#include "srf/memory/literals.hpp"
#include "srf/memory/memory_kind.hpp"
#include "srf/memory/resources/arena_resource.hpp"
#include "srf/memory/resources/device/cuda_malloc_resource.hpp"
#include "srf/memory/resources/host/malloc_memory_resource.hpp"
#include "srf/memory/resources/host/pinned_memory_resource.hpp"
#include "srf/memory/resources/logging_resource.hpp"
#include "srf/memory/resources/memory_resource.hpp"

#include <glog/logging.h>
#include <gtest/gtest.h>

#include <array>
#include <atomic>
#include <cstddef>
#include <memory>
#include <ostream>
#include <type_traits>
#include <utility>
// iwyu thinks spdlog, map, set, thread & vector are needed for arena_resource
// IWYU pragma: no_include <spdlog/sinks/basic_file_sink.h>
// IWYU pragma: no_include "spdlog/sinks/basic_file_sink.h"
// IWYU pragma: no_include <map>
// IWYU pragma: no_include <set>
// IWYU pragma: no_include <thread>
// IWYU pragma: no_include <vector>

using namespace srf;
using namespace memory;
using namespace memory::literals;

class TestMemory : public ::testing::Test
{
  protected:
};

TEST_F(TestMemory, UcxRegisterePinnedMemoryArena)
{
    auto context  = std::make_shared<internal::ucx::Context>();
    auto regcache = std::make_shared<internal::ucx::RegistrationCache>(context);

    auto pinned    = std::make_unique<pinned_memory_resource>();
    auto logger    = memory::make_unique_resource<logging_resource>(std::move(pinned), "pinned_resource");
    auto ucx       = memory::make_shared_resource<internal::ucx::RegistrationResource>(std::move(logger), regcache, 0);
    auto arena     = memory::make_shared_resource<arena_resource>(ucx, 64_MiB);
    auto arena_log = memory::make_shared_resource<logging_resource>(arena, "arena_resource");

    auto md = buffer(1_MiB, arena_log);

    VLOG(1) << md;
    std::stringstream ss;
    ss << md;
    auto first     = ss.str().find("bytes=1.0 MiB; kind= pinned");
    auto not_found = ss.str().find("some string");
    EXPECT_TRUE(first != std::string::npos);
    EXPECT_TRUE(not_found == std::string::npos);

    auto ucx_block = ucx->registration_cache().lookup(md.data());

    EXPECT_TRUE(ucx_block);
    EXPECT_TRUE(ucx_block->local_handle());
    EXPECT_TRUE(ucx_block->remote_handle());
    EXPECT_TRUE(ucx_block->remote_handle_size());

    VLOG(1) << "ucx rbuffer size: " << ucx_block->remote_handle_size();
}

TEST_F(TestMemory, UcxRegisteredCudaMemoryArena)
{
    auto context  = std::make_shared<internal::ucx::Context>();
    auto regcache = std::make_shared<internal::ucx::RegistrationCache>(context);

    auto cuda      = std::make_unique<cuda_malloc_resource>(0);
    auto logger    = memory::make_unique_resource<logging_resource>(std::move(cuda), "cuda_resource");
    auto ucx       = memory::make_shared_resource<internal::ucx::RegistrationResource>(std::move(logger), regcache, 0);
    auto arena     = memory::make_shared_resource<arena_resource>(ucx, 64_MiB);
    auto arena_log = memory::make_shared_resource<logging_resource>(arena, "arena_resource");

    auto md = buffer(1_MiB, arena_log);

    auto ucx_block = ucx->registration_cache().lookup(md.data());

    EXPECT_TRUE(ucx_block);
    EXPECT_TRUE(ucx_block->local_handle());
    EXPECT_TRUE(ucx_block->remote_handle());
    EXPECT_TRUE(ucx_block->remote_handle_size());

    VLOG(1) << "ucx rbuffer size: " << ucx_block->remote_handle_size();
}

TEST_F(TestMemory, CallbackAdaptor)
{
    internal::memory::CallbackBuilder builder;

    std::atomic_size_t calls = 0;
    std::atomic_size_t bytes = 0;

    builder.register_callbacks([&calls](void* ptr, std::size_t _bytes) { calls++; },
                               [](void* ptr, std::size_t bytes) {});
    builder.register_callbacks([&bytes](void* ptr, std::size_t _bytes) { bytes += _bytes; },
                               [&bytes](void* ptr, std::size_t _bytes) { bytes -= bytes; });

    auto malloc = std::make_unique<srf::memory::malloc_memory_resource>();
    auto logger = srf::memory::make_unique_resource<srf::memory::logging_resource>(std::move(malloc), "malloc");
    auto callback =
        srf::memory::make_shared_resource<internal::memory::CallbackAdaptor>(std::move(logger), std::move(builder));

    EXPECT_EQ(calls, 0);
    EXPECT_EQ(bytes, 0);

    auto buffer = srf::memory::buffer(1_MiB, callback);

    EXPECT_EQ(calls, 1);
    EXPECT_EQ(bytes, 1_MiB);

    buffer.release();

    EXPECT_EQ(calls, 1);
    EXPECT_EQ(bytes, 0);
}

struct StaticData
{
    std::array<std::byte, 4_MiB> array;
};

class TickOnDestruct
{
  public:
    TickOnDestruct(int& int_ref) : m_int_ref(int_ref) {}
    ~TickOnDestruct()
    {
        m_int_ref = 42;
    }

    const int& val() const
    {
        return m_int_ref;
    }

  private:
    int& m_int_ref;
};

TEST_F(TestMemory, TransientPool)
{
    internal::memory::CallbackBuilder builder;

    std::atomic_size_t calls = 0;
    std::atomic_size_t bytes = 0;

    builder.register_callbacks([&calls](void* ptr, std::size_t _bytes) { calls++; },
                               [](void* ptr, std::size_t bytes) {});
    builder.register_callbacks([&bytes](void* ptr, std::size_t _bytes) { bytes += _bytes; },
                               [&bytes](void* ptr, std::size_t _bytes) { bytes -= bytes; });

    auto malloc = std::make_unique<srf::memory::malloc_memory_resource>();
    auto logger = srf::memory::make_unique_resource<srf::memory::logging_resource>(std::move(malloc), "malloc");
    auto callback =
        srf::memory::make_shared_resource<internal::memory::CallbackAdaptor>(std::move(logger), std::move(builder));

<<<<<<< HEAD
    internal::memory::TransientPool pool(10_MiB, 4, callback);
=======
    internal::memory::TransientPool pool(10_MiB, 4, 8, callback);
>>>>>>> da29e46c

    EXPECT_ANY_THROW(pool.await_buffer(11_MiB));

    // this should get the starting address of each block
    std::vector<void*> starting_addr;
    for (int i = 0; i < 4; i++)
    {
        auto buffer = pool.await_buffer(6_MiB);
        starting_addr.push_back(buffer.data());
    }

    // this should get the starting address of each block
    // the second pass should have the starting addresses
    std::vector<void*> addrs;
    for (int i = 0; i < 4; i++)
    {
        auto buffer = pool.await_buffer(6_MiB);
        addrs.push_back(buffer.data());
        EXPECT_TRUE(addrs.at(i) == starting_addr.at(i));
    }

    addrs.clear();
    for (int i = 0; i < 8; i++)
    {
        auto data = pool.await_object<StaticData>();
        addrs.push_back(data->array.data());

        if (i % 2 == 0)
        {
            EXPECT_TRUE(addrs.at(i) == starting_addr.at(i / 2));
        }
    }

    auto buffer = pool.await_buffer(6_MiB);

    // default constructible
    internal::memory::TransientBuffer other;

    // move and test void* gets properly nullified
    other = std::move(buffer);
    EXPECT_EQ(buffer.data(), nullptr);
<<<<<<< HEAD

    std::byte* start = static_cast<std::byte*>(other.data()) + 1;
    internal::memory::TransientBuffer offset_buffer(start, other.bytes() - 1, other);
    other.release();
    offset_buffer.release();
=======
    other.release();
>>>>>>> da29e46c

    // construct an object TickOnDestruct on the memory backed by a TransientBuffer
    int some_int = 4;
    auto tick    = pool.await_object<TickOnDestruct>(some_int);
    EXPECT_TRUE(tick);
    EXPECT_EQ(some_int, 4);
    EXPECT_EQ(tick->val(), 4);

    // valid move assignment nullifies the original tick
    // ensure the TickOnDestruct destructor should not have been called
    auto other_tick = std::move(tick);
    EXPECT_FALSE(tick);
    EXPECT_TRUE(other_tick);
    EXPECT_EQ(some_int, 4);
    EXPECT_EQ(other_tick->val(), 4);

    // now we realise the object holding a valid TickOnDestruct,
    // this time, the destructor should modify the reference it has been holding
    other_tick.release();
    EXPECT_FALSE(other_tick);
    EXPECT_EQ(some_int, 42);
}<|MERGE_RESOLUTION|>--- conflicted
+++ resolved
@@ -185,11 +185,7 @@
     auto callback =
         srf::memory::make_shared_resource<internal::memory::CallbackAdaptor>(std::move(logger), std::move(builder));
 
-<<<<<<< HEAD
     internal::memory::TransientPool pool(10_MiB, 4, callback);
-=======
-    internal::memory::TransientPool pool(10_MiB, 4, 8, callback);
->>>>>>> da29e46c
 
     EXPECT_ANY_THROW(pool.await_buffer(11_MiB));
 
@@ -231,15 +227,11 @@
     // move and test void* gets properly nullified
     other = std::move(buffer);
     EXPECT_EQ(buffer.data(), nullptr);
-<<<<<<< HEAD
 
     std::byte* start = static_cast<std::byte*>(other.data()) + 1;
     internal::memory::TransientBuffer offset_buffer(start, other.bytes() - 1, other);
     other.release();
     offset_buffer.release();
-=======
-    other.release();
->>>>>>> da29e46c
 
     // construct an object TickOnDestruct on the memory backed by a TransientBuffer
     int some_int = 4;
