# SPDX-FileCopyrightText: Copyright (c) 2018-2022, NVIDIA CORPORATION & AFFILIATES. All rights reserved.
# SPDX-License-Identifier: Apache-2.0
#
# Licensed under the Apache License, Version 2.0 (the "License");
# you may not use this file except in compliance with the License.
# You may obtain a copy of the License at
#
# http://www.apache.org/licenses/LICENSE-2.0
#
# Unless required by applicable law or agreed to in writing, software
# distributed under the License is distributed on an "AS IS" BASIS,
# WITHOUT WARRANTIES OR CONDITIONS OF ANY KIND, either express or implied.
# See the License for the specific language governing permissions and
# limitations under the License.

set(SRF_INTERNAL_TEST_BINARY_FILES "")

file(GLOB_RECURSE SRF_INTERNAL_TEST_SOURCE_FILES
  RELATIVE ${CMAKE_CURRENT_SOURCE_DIR}
  LIST_DIRECTORIES FALSE
  CONFIGURE_DEPENDS
  "data/*.bin"
)

# For each file, copy if its different
foreach(file ${SRF_INTERNAL_TEST_SOURCE_FILES})

  add_custom_command(
    OUTPUT ${CMAKE_CURRENT_BINARY_DIR}/${file}
    COMMAND ${CMAKE_COMMAND} -E copy_if_different ${CMAKE_CURRENT_SOURCE_DIR}/${file} ${CMAKE_CURRENT_BINARY_DIR}/${file}
    DEPENDS ${CMAKE_CURRENT_SOURCE_DIR}/${file}
    COMMENT "Copying ${file} to ${CMAKE_CURRENT_BINARY_DIR}/${file}"
  )

  list(APPEND SRF_INTERNAL_TEST_BINARY_FILES ${CMAKE_CURRENT_BINARY_DIR}/${file})

endforeach()

add_custom_target(copy_fixture_files ALL
  DEPENDS ${SRF_INTERNAL_TEST_BINARY_FILES}
)

# Keep all source files sorted!!!
add_executable(test_srf_private
  nodes/common_nodes.cpp
  pipelines/multi_segment.cpp
  pipelines/single_segment.cpp
  segments/common_segments.cpp
<<<<<<< HEAD
  test_main.cpp
  test_next.cpp
=======
  nodes/common_sources.cpp
  nodes/common_sinks.cpp
# test_assignment_manager.cpp
# test_architect.cpp
# test_options.cpp
# test_network.cpp
# test_next.cpp
>>>>>>> a7c0d099
  test_partitions.cpp
  test_pipeline.cpp
  test_ranges.cpp
  test_resources.cpp
  test_runnable.cpp
  test_system.cpp
  test_topology.cpp
  test_ucx.cpp
)

target_link_libraries(test_srf_private
  PRIVATE
    ${PROJECT_NAME}::libsrf
    nvrpc-client
    GTest::gtest
    hwloc::hwloc
    ucx::ucs
    ucx::ucp
    pthread
)

# Necessary include to prevent IWYU from showing absolute paths
target_include_directories(test_srf_private
  PRIVATE
    ${SRF_ROOT_DIR}/src
    copy_fixture_files
)

add_test(
  NAME test_srf_private
  COMMAND $<TARGET_FILE:test_srf_private>
)<|MERGE_RESOLUTION|>--- conflicted
+++ resolved
@@ -46,18 +46,8 @@
   pipelines/multi_segment.cpp
   pipelines/single_segment.cpp
   segments/common_segments.cpp
-<<<<<<< HEAD
   test_main.cpp
   test_next.cpp
-=======
-  nodes/common_sources.cpp
-  nodes/common_sinks.cpp
-# test_assignment_manager.cpp
-# test_architect.cpp
-# test_options.cpp
-# test_network.cpp
-# test_next.cpp
->>>>>>> a7c0d099
   test_partitions.cpp
   test_pipeline.cpp
   test_ranges.cpp
