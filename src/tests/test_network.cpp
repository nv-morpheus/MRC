--- conflicted
+++ resolved
@@ -132,14 +132,9 @@
     EXPECT_TRUE(d_ucx_block->remote_handle());
     EXPECT_TRUE(d_ucx_block->remote_handle_size());
 
-<<<<<<< HEAD
-    // this is generally true, but perhaps we should not count on it
-    EXPECT_LE(h_ucx_block->remote_handle_size(), d_ucx_block->remote_handle_size());
-=======
     // the following can not assumed to be true
     // the remote handle size is proportional to the number and types of ucx transports available in a given domain
     // EXPECT_LE(h_ucx_block.remote_handle_size(), d_ucx_block.remote_handle_size());
->>>>>>> 904f0ff0
 
     // expect that the buffers are allowed to survive pass the resource manager
     resources.reset();
